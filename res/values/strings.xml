<?xml version="1.0" encoding="utf-8"?>
<!-- Copyright (C) 2007 The Android Open Source Project

     Licensed under the Apache License, Version 2.0 (the "License");
     you may not use this file except in compliance with the License.
     You may obtain a copy of the License at

          http://www.apache.org/licenses/LICENSE-2.0

     Unless required by applicable law or agreed to in writing, software
     distributed under the License is distributed on an "AS IS" BASIS,
     WITHOUT WARRANTIES OR CONDITIONS OF ANY KIND, either express or implied.
     See the License for the specific language governing permissions and
     limitations under the License.
-->

<resources xmlns:xliff="urn:oasis:names:tc:xliff:document:1.2">
    <!-- Launcher labels -->
    <!-- Tab title -->
    <string name="contactsIconLabel">Contacts</string>
    <!-- Tab title -->
    <string name="contactsFavoritesLabel">Favorites</string>
    <!-- Tab title -->
    <string name="dialerIconLabel">Dialer</string>
    <!-- Screen title for Emergency Dialer UI -->
    <string name="emergencyDialerIconLabel">Emergency Dialer</string>
    <!-- Application name on Home screen -->
    <string name="phoneIconLabel">Phone</string>
    <!-- Tab title -->
    <string name="recentCallsIconLabel">Call log</string>
    <!-- Title of FDN list screen -->
    <string name="fdnListLabel">FDN list</string>

    <!-- Call status -->
    <!-- Incoming call screen, name of "unknown" caller -->
    <string name="unknown">Unknown</string>
    <!-- Incoming call screen, string when number hidden -->
    <string name="private_num">Private number</string>
    <!-- Incoming call screen, string when called from a pay phone -->
    <string name="payphone">Pay phone</string>
    <!-- In-call screen: status label for a call that's on hold -->
    <string name="onHold">On hold</string>
    <!-- In-call screen: status label for the current active call -->
    <string name="ongoing">Current call</string>
    <!-- Possible error messages with outgoing calls -->
    <!-- In-call screen: call failure reason (busy) -->
    <string name="callFailed_userBusy">Line busy</string>
    <!-- In-call screen: call failure reason (network congestion) -->
    <string name="callFailed_congestion">Network busy</string>
    <!-- In-call screen: call failure reason (no signal) -->
    <string name="callFailed_noSignal">No signal</string>
    <!-- In-call screen: call failure reason (GSM ACM limit exceeded) -->
    <string name="callFailed_limitExceeded">ACM limit exceeded</string>
    <!-- In-call screen: call failure reason (radio is off) -->
    <string name="callFailed_powerOff">Radio off</string>
    <!-- In-call screen: call failure reason (SIM error) -->
    <string name="callFailed_simError">No SIM, or SIM error</string>
    <!-- In-call screen: call failure reason (out of service) -->
    <string name="callFailed_outOfService">Out of service area</string>
    <!-- In-call screen: call failure reason (call denied because of current FDN setting) -->
    <string name="callFailed_fdn_only">Outgoing calls are restricted by FDN.</string>
    <!-- In-call screen: call failure reason (call denied because call barring is on) -->
    <string name="callFailed_cb_enabled">You cannot make outgoing calls while call barring is on.</string>
    <!-- In-call screen: call failure reason (call denied because domain specific access control is on) -->
    <string name="callFailed_dsac_restricted">All calls are restricted by access control.</string>
    <!-- In-call screen: call failure reason (Emergency call denied because domain specific access control is on)-->
    <string name="callFailed_dsac_restricted_emergency">Emergency calls are restricted by access control.</string>
    <!-- In-call screen: call failure reason (Normal call denied because domain specific access control is on)-->
    <string name="callFailed_dsac_restricted_normal">Normal calls are restricted by access control.</string>
    <!-- In-call screen: call failure reason (Phone is locked until next power cycle)-->
    <string name="callFailed_cdma_lockedUntilPowerCycle">CDMA: Phone locked until power cycle.</string>
    <!-- In-call screen: call failure reason (CDMA: call dropped)-->
    <string name="callFailed_cdma_drop">CDMA: Call dropped.</string>
    <!-- In-call screen: call failure reason (CDMA: call intercepted)-->
    <string name="callFailed_cdma_intercept">CDMA: Call intercepted.</string>
    <!-- In-call screen: call failure reason (CDMA reorder)-->
    <string name="callFailed_cdma_reorder">CDMA: reorder.</string>
    <!-- In-call screen: call failure reason (CDMA: Service Option Reject)-->
    <string name="callFailed_cdma_SO_reject">CDMA: Service Option Reject.</string>
    <!-- In-call screen: call failure reason (CDMA: retry order)-->
    <string name="callFailed_cdma_retryOrder">CDMA: retry order.</string>
    <!-- In-call screen: call failure reason (CDMA: Access failure)-->
    <string name="callFailed_cdma_accessFailure">CDMA: Access failure.</string>
    <!-- In-call screen: call failure reason (CDMA: Preempted)-->
    <string name="callFailed_cdma_preempted">CDMA: Preempted.</string>
    <!-- In-call screen: call failure reason (Only Emergency calls are possible)-->
    <string name="callFailed_cdma_notEmergency">Only Emergency calls are possible.</string>
    <!-- In-call screen: status label for a conference call -->
    <string name="confCall">Conference call</string>
    <!-- In-call screen: call lost dialog text -->
    <string name="call_lost">Call has been lost.</string>
    <!-- In-call screen: auto retry  -->
    <string name="retry">Retry</string>
    <!-- In-call screen: call lost title of dialog -->
    <string name="call_lost_title">Call Lost</string>

    <!-- MMI strings -->
    <!-- Dialog label when an MMI code starts running -->
    <string name="mmiStarted">MMI code started</string>
    <!-- Dialog label when a USSD code starts running -->
    <string name="ussdRunning">USSD code running\u2026</string>
    <!-- Dialog label when an MMI code is canceled -->
    <string name="mmiCancelled">MMI code canceled</string>
    <!-- Label for "cancel" button on the MMI dialog -->
    <string name="cancel">Cancel</string>

    <!-- In-call menu item labels -->
    <!-- Regular in-call menu items: -->
    <!-- In-call menu: Label for "speakerphone" menu item -->
    <string name="menu_speaker">Speaker</string>
    <!-- In-call menu: Label for "bluetooth" menu item -->
    <string name="menu_bluetooth">Bluetooth</string>
    <!-- In-call menu: Label for "mute" menu item -->
    <string name="menu_mute">Mute</string>
    <!-- In-call menu: Label for "hold" menu item -->
    <string name="menu_hold">Hold</string>
    <!-- In-call menu: Label for "end call" menu item -->
    <string name="menu_endCall">End call</string>
    <!-- In-call menu: Label for "swap calls" menu item -->
    <string name="menu_swapCalls">Swap calls</string>
    <!-- In-call menu: Label for "merge calls" menu item -->
    <string name="menu_mergeCalls">Merge calls</string>
    <!-- In-call menu: Label for "add call" menu item -->
    <string name="menu_addCall">Add call</string>
    <!-- In-call menu: Label for "manage conference call" menu item -->
    <string name="menu_manageConference">Manage conference call</string>
    <!-- In-call menu: Label for "show dialpad" menu item -->
    <string name="menu_showDialpad">Show dialpad</string>
    <!-- In-call menu: Label for "hide dialpad" menu item -->
    <string name="menu_hideDialpad">Hide dialpad</string>
    <!-- Incoming call menu items: -->
    <!-- Incoming call menu: Label for "Hold and answer" menu item -->
    <string name="menu_answerAndHold">Hold current call\n&amp; answer</string>
    <!-- Incoming call menu: Label for "End and answer" menu item -->
    <string name="menu_answerAndEnd">End current call\n&amp; answer</string>
    <!-- Other misc labels for the in-call UI -->
    <!-- Positive button label ("OK") used in several dialogs in the phone UI -->
    <string name="ok">OK</string>
    <!-- In-call screen, message just under call window when keyboard is closed -->
    <string name="menuButtonHint">Press Menu for call options.</string>
    <!-- In-call screen, message just under call window when keyboard is revealed -->
    <string name="menuButtonKeyboardDialHint">"Press Menu for call options  \u2022  Use keyboard to dial"</string>
    <!-- Incoming call menu: Label for "Answer" menu item -->
    <string name="menu_answer">Answer</string>
    <!-- Incoming call menu: Label for "Ignore" menu item -->
    <string name="menu_ignore">Ignore</string>

    <!-- post dial -->
    <!-- In-call screen: body text of the dialog that appears when we encounter
         the "wait" character in a phone number to be dialed; this dialog asks the
         user if it's OK to send the numbers following the "wait". -->
    <string name="wait_prompt_str">Send the following tones?\n</string>
    <!-- In-call screen: body text of the dialog that appears when we encounter
         the "PAUSE" character in a phone number to be dialed; this dialog gives
         informative message to the user to show the sending numbers following the "Pause". -->
    <string name="pause_prompt_str">Sending Tones\n</string>
    <!-- In-call screen: button label on the "wait" prompt dialog -->
    <string name="send_button">Send</string>
    <!-- In-call screen: button label on the "wait" prompt dialog in CDMA Mode-->
    <string name="pause_prompt_yes">Yes</string>
    <!-- In-call screen: button label on the "wait" prompt dialog in CDMA Mode-->
    <string name="pause_prompt_no">No</string>
    <!-- In-call screen: on the "wild" character dialog, this is the label
         for a text widget that lets the user enter the digits that should
         replace the "wild" character. -->
    <string name="wild_prompt_str">Replace the wild character with</string>

    <!-- missing voicemail number -->
    <!-- Title of the "Missing voicemail number" dialog -->
    <string name="no_vm_number">Missing voicemail number</string>
    <!-- Body text of the "Missing voicemail number" dialog -->
    <string name="no_vm_number_msg">No voicemail number is stored on the SIM card.</string>
    <!-- Button label on the "Missing voicemail number" dialog -->
    <string name="add_vm_number_str">Add number</string>

    <!-- Placeholder text displayed while loading a list of phone numbers
         into the dialer UI -->
    <string name="dialer_emptyListWorking">Loading\u2026</string>

    <!-- SIM PIN strings -->
    <!-- Instructional text on SIM PIN unlock panel -->
    <string name="enterPin">Type PIN code to unlock SIM card.</string>
    <!-- Success message displayed on SIM PIN unlock panel -->
    <string name="pinUnlocked">SIM unlocked</string>
    <!-- Label for PIN entry widget on SIM PIN unlock panel -->
    <string name="enterNewPin">New SIM PIN code</string>
    <!-- Label for PIN entry widget on SIM PIN unlock panel -->
    <string name="verifyNewPin">Type new SIM PIN code again to confirm</string>
    <!-- Error message displayed on SIM PIN unlock panel -->
    <string name="verifyFailed">The SIM PINs you typed do not match. Please try again.</string>
    <!-- Instructional text on SIM PIN unlock panel -->
    <string name="enterPuk">Type PUK code to unlock SIM card</string>
    <!-- Error message displayed on SIM PIN unlock panel -->
    <string name="badPuk">Incorrect PUK code!</string>
    <!-- Button label on SIM PIN unlock panel -->
    <string name="buttonTxtContinue">Continue</string>
    <!-- Status message displayed on SIM PIN unlock panel -->
    <string name="puk_unlocked">Your SIM card has been unblocked. Your phone is unlocking\u2026</string>
    <!-- network depersonalization -->
    <!-- Label text for PIN entry widget on SIM Network Depersonalization panel -->
    <string name="label_ndp">SIM network unlock PIN</string>
    <!-- Button label on SIM Network Depersonalization panel -->
    <string name="sim_ndp_unlock_text">Unlock</string>
    <!-- Button label on SIM Network Depersonalization panel -->
    <string name="sim_ndp_dismiss_text">Dismiss</string>
    <!-- Status message displayed on SIM Network Depersonalization panel -->
    <string name="requesting_unlock">Requesting network unlock\u2026</string>
    <!-- Error message displayed on SIM Network Depersonalization panel -->
    <string name="unlock_failed">Network unlock request unsuccessful.</string>
    <!-- Success message displayed on SIM Network Depersonalization panel -->
    <string name="unlock_success">Network unlock successful.</string>

    <!-- Title for the dialog used to display the user's IMEI number -->
    <string name="imei">IMEI</string>

    <!-- Title for the dialog used to display the user's MEID number on CDMA network -->
    <string name="meid">MEID</string>

    <!-- settings strings -->

    <!-- GSM Call settings screen, setting option name -->
    <string name="labelGSMMore">GSM call settings</string>
    <!-- CDM Call settings screen, setting option name -->
    <string name="labelCDMAMore">CDMA call settings</string>
    <!-- Mobile network settings screen, setting option name -->
    <string name="apn_settings">Access Point Names</string>
    <!-- Label for the "Network settings" screen in the Settings UI -->
    <string name="settings_label">Network settings</string>
    <!-- Call settings screen, setting option name -->
    <string name="voicemail">Voicemail</string>
    <!-- Call forwarding dialog box, voicemail number prefix -->
    <string name="voicemail_abbreviated">VM:</string>
    <!-- Mobile network settings screen, setting option name -->
    <string name="networks">Network operators</string>
    <!-- Call settings screen title -->
    <string name="call_settings">Call settings</string>
    <!-- GSM Call settings screen, setting option name -->
    <string name="additional_gsm_call_settings">Additional settings</string>
    <!-- GSM-only Call settings screen, setting option name-->
    <string name="sum_gsm_call_settings">Additional GSM only call settings</string>
    <!-- CDMA Call settings screen, setting option name -->
    <string name="additional_cdma_call_settings">Additional CDMA call settings</string>
    <!-- CDMA-only Call settings screen, setting option name-->
    <string name="sum_cdma_call_settings">Additional CDMA only call settings</string>
    <!-- Call setting screen, nework service setting name -->
    <string name="labelNwService">Network service settings</string>
    <!-- Call settings screen, setting option name -->
    <string name="labelCallerId">Caller ID</string>
    <!-- Additional call settings screen, setting summary text when Caller ID is hidden -->
    <string name="sum_hide_caller_id">Number hidden in outgoing calls</string>
    <!-- Additional call settings screen, setting summary text when Caller ID is shown -->
    <string name="sum_show_caller_id">Number displayed in outgoing calls</string>
    <!-- Additional call settings screen, setting summary text for default Caller ID value -->
    <string name="sum_default_caller_id">Use default operator settings to display my number in outgoing calls</string>
    <!-- Additional call settings screen, setting check box name -->
    <string name="labelCW">Call waiting</string>
    <!-- Additional call settings screen, setting summary text when call waiting check box is selected -->
    <string name="sum_cw_enabled">During a call, notify me of incoming calls</string>
    <!-- Additional call settings screen, setting summary text when call waiting check box is clear -->
    <string name="sum_cw_disabled">During a call, notify me of incoming calls</string>
    <!-- Call forwarding settings screen, section heading -->
    <string name="call_forwarding_settings">Call forwarding settings</string>
    <!-- Call settings screen, setting option name -->
    <string name="labelCF">Call forwarding</string>

    <!-- Call forwarding settings screen, setting option name -->
    <string name="labelCFU">Always forward</string>
    <!-- Call forwarding dialog box, text field label -->
    <string name="messageCFU">Always use this number</string>
    <!-- Call forwarding settings screen, setting summary text when forwarding all calls -->
    <string name="sum_cfu_enabled_indicator">Forwarding all calls</string>
    <!-- Call forwarding settings screen, setting summary text the Always forward is set -->
    <string name="sum_cfu_enabled">Forwarding all calls to {0}</string>
    <!-- Call forwarding settings screen, setting summary text when Always forward is disabled -->
    <string name="sum_cfu_disabled">Disabled</string>

    <!-- Call forwarding settings screen, setting option name -->
    <string name="labelCFB">Forward when busy</string>
    <!-- Call forwarding dialog box, text field label -->
    <string name="messageCFB">Number when busy</string>
    <!-- Call forwarding settings screen, setting summary text when forwarding to specific number when busy -->
    <string name="sum_cfb_enabled">Forwarding to {0}</string>
    <!-- Call forwarding settings screen, setting summary text when forwarding when busy is disabled -->
    <string name="sum_cfb_disabled">Disabled</string>

    <!-- Call forwarding settings screen, setting option name -->
    <string name="labelCFNRy">Forward when unanswered</string>
    <!-- Call forwarding dialog box, text field label -->
    <string name="messageCFNRy">Number when unanswered</string>
    <!-- Call forwarding settings screen, setting summary text when forwarding to a specific number when unanswered -->
    <string name="sum_cfnry_enabled">Forwarding to {0}</string>
    <!-- Call forwarding settings screen, setting summary text when Forward when unanswered is disabled -->
    <string name="sum_cfnry_disabled">Disabled</string>

    <!-- Call forwarding settings screen, setting option name -->
    <string name="labelCFNRc">Forward when unreachable</string>
    <!-- Call forwarding dialog box, text field label -->
    <string name="messageCFNRc">Number when unreachable</string>
    <!-- Call forwarding settings screen, setting summary text when forwarding to a specific number when unreachable-->
    <string name="sum_cfnrc_enabled">Forwarding to {0}</string>
    <!-- Call forwarding settings screen, setting summary text when Forward when unreachable is disabled -->
    <string name="sum_cfnrc_disabled">Disabled</string>
    <!-- Title of the progress dialog displayed while updating Call settings -->
    <string name="updating_title">Call settings</string>
    <!-- Title of the alert dialog displayed if an error occurs while updating Call settings -->
    <string name="error_updating_title">Call settings error</string>
    <!-- Toast in Call settings dialog while settings are being read -->
    <string name="reading_settings">Reading settings\u2026</string>
    <!-- Toast in Call settings dialog while settings are being saved -->
    <string name="updating_settings">Updating settings\u2026</string>
    <!-- Status message displayed in the "Call settings error" dialog -->
    <string name="response_error">Unexpected response from network.</string>
    <!-- Status message displayed in the "Call settings error" dialog -->
    <string name="exception_error">Network or SIM card error.</string>
    <!-- Status message displayed in the "Call settings error" dialog -->
    <string name="radio_off_error">Please turn on the radio before viewing these settings.</string>
    <!-- Button label used to dismiss the "Call settings error" dialog -->
    <string name="close_dialog">OK</string>
    <!-- Button label used in several settings-related dialogs -->
    <string name="enable">Enable</string>
    <!-- Button label used in several settings-related dialogs -->
    <string name="disable">Disable</string>
    <!-- Button label which indicates the user wants to update a stored
         phone number; used in several settings-related dialogs -->
    <string name="change_num">Update</string>
    <!-- Phone settings: Caller ID preference values -->
    <string-array name="clir_display_values">
        <!-- Phone settings "Caller ID" preference option: use the default value -->
        <item>Network default</item>
        <!-- Phone settings "Caller ID" preference option: hide outgoing Caller ID info -->
        <item>Hide number</item>
        <!-- Phone settings "Caller ID" preference option: show outgoing Caller ID info -->
        <item>Show number</item>
    </string-array>
    <!-- Phone settings: Internal keys used for Caller ID preference values.  DO NOT TRANSLATE. -->
    <string-array name="clir_values">
        <!-- Phone settings: Internal key used for Caller ID preference values.  DO NOT TRANSLATE. -->
        <item><xliff:g>DEFAULT</xliff:g></item>
        <!-- Phone settings: Internal key used for Caller ID preference values.  DO NOT TRANSLATE. -->
        <item><xliff:g>HIDE</xliff:g></item>
        <!-- Phone settings: Internal key used for Caller ID preference values.  DO NOT TRANSLATE. -->
        <item><xliff:g>SHOW</xliff:g></item>
    </string-array>

    <!-- voicemail setting strings -->
    <!-- Call settings screen, Label used in "Save voicemail number" dialog -->
    <string name="vm_save_number">Save voicemail number</string>
    <!-- Call settings screen, Set voicemail number dialog text -->
    <string name="vm_changed">Voicemail number changed.</string>
    <!-- Call settings screen, Set voicemail number dialog text -->
    <string name="vm_change_failed">Voicemail number change unsuccessful.</string>
    <!-- Call settings screen, Set voicemail number dialog text -->
    <string name="no_change">No changes were made.</string>
    <!-- Call settings screen, "Voicemail" provider setting summary text when no provider is selected -->
    <string name="sum_voicemail_choose_provider">Choose voicemail service</string>
    <!-- Call settings screen, "Voicemail" screen, default option - My Carrier -->
    <string name="voicemail_default">My carrier</string>

    <!-- networks setting strings -->
    <!-- Mobile network settings screen title -->
    <string name="mobile_networks">Mobile network settings</string>
    <!-- Available networks screen title/heading -->
    <string name="label_available">Available networks</string>
    <!-- Mobile network settings screen, toast when searching for available networks -->
    <string name="load_networks_progress">Searching\u2026</string>
    <!-- Available networks screen, text when no networks are found -->
    <string name="empty_networks_list">No networks found.</string>
    <!-- Available networks screen, setting option name -->
    <string name="search_networks">Search networks</string>
    <!-- Available networks screen, toast when an error is encountered when searching for networks -->
    <string name="network_query_error">Error while searching for networks.</string>
    <!-- Available networks screen, toast when registering on a specific network -->
    <string name="register_on_network">Registering on <xliff:g id="network">%s</xliff:g>\u2026</string>
    <!-- Available networks screen, toast when SIM card isn't allowed on a network -->
    <string name="not_allowed">Your SIM card does not allow a connection to this network.</string>
    <!-- Available networks screen, toast when registered on a specific network -->
    <string name="registration_done">Registered on network.</string>
    <!-- Mobile network settings screen setting option summary text -->
    <string name="sum_carrier_select">Select a network operator</string>
    <!-- Available networks screen, setting summary text -->
    <string name="sum_search_networks">Search for all available networks</string>
    <!-- Available networks screen, setting option name -->
    <string name="select_automatically">Select automatically</string>
    <!-- Available networks screen, setting summary text -->
    <string name="sum_select_automatically">Automatically select preferred network</string>
    <string name="register_automatically">Automatic registration...</string>
    <string name="preferred_network_mode_title">Network Mode</string>
    <string name="preferred_network_mode_summary">Change the network operating mode</string>
    <string name="preferred_network_mode_dialogtitle">Preferred network mode</string>
    <string-array name="preferred_network_mode_choices">
        <item>Global</item>
        <item>EvDo only</item>
        <item>CDMA w/o EvDo</item>
        <item>CDMA / EvDo auto</item>
        <item>GSM / WCDMA auto</item>
        <item>WCDMA only</item>
        <item>GSM only</item>
        <item>GSM / WCDMA preferred</item>
    </string-array>
    <string-array name="preferred_network_mode_values">
        <item>"7"</item>
        <item>"6"</item>
        <item>"5"</item>
        <item>"4"</item>
        <item>"3"</item>
        <item>"2"</item>
        <item>"1"</item>
        <item>"0"</item>
    </string-array>
    <!-- Mobile network settings screen, setting check box name -->
    <string name="roaming">Data roaming</string>
    <!-- Mobile network settings screen, setting summary text when check box is selected -->
    <string name="roaming_enable">Connect to data services when roaming</string>
    <!-- Mobile network settings screen, setting summary text when check box is clear -->
    <string name="roaming_disable">Connect to data services when roaming</string>
    <!-- Mobile network settings UI: notification message shown when you
         lose data connectivity because you're roaming and you have the
         "data roaming" feature turned off. -->
    <string name="roaming_reenable_message">You have lost data connectivity because you left your home network with data roaming turned off.</string>
    <!-- Mobile network settings screen, dialog message when user selects the Data roaming check box -->
    <string name="roaming_warning">Allow data roaming? You may incur significant roaming charges!</string>
    <string name="gsm_umts_options">GSM/UMTS Options</string>
    <string name="cdma_options">CDMA Options</string>

    <!-- Cell broadcast SMS strings -->
    <string name="cdma_cell_broadcast_sms">Cell Broadcast SMS</string>

    <string name="cell_broadcast_sms">Cell Broadcast SMS</string>

    <string name="enable_disable_cell_bc_sms">Cell Broadcast SMS</string>
    <string name="cell_bc_sms_enable">Cell Broadcast SMS enabled</string>
    <string name="cell_bc_sms_disable">Cell Broadcast SMS disabled</string>

    <string name="cb_sms_settings">Cell Broadcast SMS settings</string>

    <string name="enable_disable_emergency_broadcast">Emergency Broadcast</string>
    <string name="emergency_broadcast_enable">Emergency Broadcast enabled</string>
    <string name="emergency_broadcast_disable">Emergency Broadcast disabled</string>

    <string name="enable_disable_administrative">Administrative</string>
    <string name="administrative_enable">Administrative enabled</string>
    <string name="administrative_disable">Administrative disabled</string>

    <string name="enable_disable_maintenance">Maintenance</string>
    <string name="maintenance_enable">Maintenance enabled</string>
    <string name="maintenance_disable">Maintenance disabled</string>

    <string name="general_news_settings">General News</string>
    <string name="bf_news_settings">Business and Financial News</string>
    <string name="sports_news_settings">Sports News</string>
    <string name="entertainment_news_settings">Entertainment News</string>

    <string name="enable_disable_local">Local</string>
    <string name="local_enable">Local news enabled</string>
    <string name="local_disable">Local news disabled</string>

    <string name="enable_disable_regional">Regional</string>
    <string name="regional_enable">Regional news enabled</string>
    <string name="regional_disable">Regional news disabled</string>

    <string name="enable_disable_national">National</string>
    <string name="national_enable">National news enabled</string>
    <string name="national_disable">National news disabled</string>

    <string name="enable_disable_international">International</string>
    <string name="international_enable">International news enabled</string>
    <string name="international_disable">International news disabled</string>

    <string name="list_language_title">Language</string>
    <string name="list_language_summary">Select the news language</string>
    <string-array name="list_language_entries">
        <item>English</item>
        <item>French</item>
        <item>Spanish</item>
        <item>Japanese</item>
        <item>Korean</item>
        <item>Chinese</item>
        <item>Hebrew</item>
    </string-array>
    <string-array name="list_language_values">
        <item>"1"</item>
        <item>"2"</item>
        <item>"3"</item>
        <item>"4"</item>
        <item>"5"</item>
        <item>"6"</item>
        <item>"7"</item>
    </string-array>
    <string name="list_language_dtitle">Languages</string>

    <string name="enable_disable_local_weather">Local Weather</string>
    <string name="local_weather_enable">Local Weather enabled</string>
    <string name="local_weather_disable">Local Weather disabled</string>

    <string name="enable_disable_atr">Area Traffic Reports</string>
    <string name="atr_enable">Area Traffic Reports enabled</string>
    <string name="atr_disable">Area Traffic Reports disabled</string>

    <string name="enable_disable_lafs">Local Airport Flight Schedules</string>
    <string name="lafs_enable">Local Airport Flight Schedules enabled</string>
    <string name="lafs_disable">Local Airport Flight Schedules disabled</string>

    <string name="enable_disable_restaurants">Restaurants</string>
    <string name="restaurants_enable">Restaurants enabled</string>
    <string name="restaurants_disable">Restaurants disabled</string>

    <string name="enable_disable_lodgings">Lodgings</string>
    <string name="lodgings_enable">Lodgings enabled</string>
    <string name="lodgings_disable">Lodgings disabled</string>

    <string name="enable_disable_retail_directory">Retail Directory</string>
    <string name="retail_directory_enable">Retail Directory enabled</string>
    <string name="retail_directory_disable">Retail Directory disabled</string>

    <string name="enable_disable_advertisements">Advertisements</string>
    <string name="advertisements_enable">Advertisements enabled</string>
    <string name="advertisements_disable">Advertisements disabled</string>

    <string name="enable_disable_stock_quotes">Stock Quotes</string>
    <string name="stock_quotes_enable">Stock Quotes enabled</string>
    <string name="stock_quotes_disable">Stock Quotes disabled</string>

    <string name="enable_disable_eo">Employment Opportunities</string>
    <string name="eo_enable">Employment Opportunities enabled</string>
    <string name="eo_disable">Employment Opportunities disabled</string>

    <string name="enable_disable_mhh">Medical, Health and Hospital</string>
    <string name="mhh_enable">Medical, Health and Hospital enabled</string>
    <string name="mhh_disable">Medical, Health and Hospital disabled</string>

    <string name="enable_disable_technology_news">Technology News</string>
    <string name="technology_news_enable">Technology News enabled</string>
    <string name="technology_news_disable">Technology News disabled</string>

    <string name="enable_disable_multi_category">Multi-category</string>
    <string name="multi_category_enable">Multi-category enabled</string>
    <string name="multi_category_disable">Multi-category disabled</string>

    <!-- GSM/UMTS Options strings -->
    <string name="gsm_umts_network_preferences_title">GSM/UMTS Network Preferences</string>
    <string name="gsm_umts_network_preferneces_summary">Not implemented yet! </string>
    <string name="gsm_umts_network_preferences_dialogtitle">GSM/UMTS network preferences</string>
    <string-array name="gsm_umts_network_preferences_choices">
        <item>GSM/WCDMA (auto mode)</item>
        <item>WCDMA only</item>
        <item>GSM only</item>
        <item>GSM/WCDA (WCDMA preferred)</item>
    </string-array>
    <string-array name="gsm_umts_network_preferences_values">
        <item>"0"</item>
        <item>"1"</item>
        <item>"2"</item>
        <item>"3"</item>
    </string-array>

    <!-- Mobile network settings screen, setting option name -->
    <string name="prefer_2g">Use only 2G networks</string>
    <!-- Mobile network settings screen, setting summary text -->
    <string name="prefer_2g_summary">Saves battery</string>

    <!-- CDMA System select strings -->
    <!-- Mobile network settings screen, setting option name -->
    <string name="cdma_system_select_title">System select</string>
    <!-- Mobile network settings screen, setting summary text -->
    <string name="cdma_system_select_summary">Change the cdma roaming mode</string>
    <!-- System select settings screen title -->
    <string name="cdma_system_select_dialogtitle">System select</string>
    <string-array name="cdma_system_select_choices">
        <!-- System select dialog screen, setting option name -->
        <item>Home only</item>
        <!-- Remove the following option "Affiliated Networks" from the option list -->
        <!-- <item>Affiliated Networks</item> -->
        <!-- System select dialog screen, setting option name -->
        <item>Automatic</item>
    </string-array>
    <string-array name="cdma_system_select_values" translatable="false">
        <!-- Do not translate. -->
        <item>"0"</item>
        <!-- Remove the following value "1" which corresponds to "Affiliated Networks" above -->
        <!-- <item>"1"</item>  -->
        <!-- Do not translate. -->
        <item>"2"</item>
    </string-array>

    <!-- CDMA Options strings -->
    <string name="cdma_roaming_mode_title">CDMA Roaming Mode</string>
    <string name="cdma_roaming_mode_summary">Change the cdma roaming mode</string>
    <string name="cdma_roaming_mode_dialogtitle">CDMA roaming mode</string>
    <string-array name="cdma_roaming_mode_choices">
        <item>Home Networks only</item>
        <item>Affiliated Networks</item>
        <item>Any Network</item>
    </string-array>
    <string-array name="cdma_roaming_mode_values">
        <item>"0"</item>
        <item>"1"</item>
        <item>"2"</item>
    </string-array>
    <string name="cdma_network_preferences_title">CDMA Network Preferences</string>
    <string name="cdma_network_preferneces_summary">Not implemented yet! </string>
    <string name="cdma_network_preferences_dialogtitle">CDMA network preferences</string>
    <string-array name="cdma_network_preferences_choices">
        <item>CDMA/EvDo</item>
        <item>CDMA only</item>
        <item>EvDo only</item>
    </string-array>
    <string-array name="cdma_network_preferences_values">
        <item>"0"</item>
        <item>"1"</item>
        <item>"2"</item>
    </string-array>
    <string name="subscription_title">CDMA Subscription TEST</string>
    <string name="subscription_summary">Change between RUIM/SIM and NV</string>
    <string name="subscription_dialogtitle">subscription</string>
    <string-array name="subscription_choices">
        <item>RUIM/SIM</item>
        <item>NV</item>
    </string-array>
    <string-array name="subscription_values">
        <item>"0"</item>
        <item>"1"</item>
    </string-array>

    <!-- FDN settings strings -->
    <!-- Call settings screen, setting option name -->
    <string name="fdn">Fixed Dialing Numbers</string>
    <!-- Call settings screen, button label that takes you to
         the Fixed Dialing Number management screen -->
    <string name="manage_fdn_list">FDN list</string>
    <!-- Call settings screen, preference item label -->
    <string name="fdn_activation">FDN activation</string>
    <!-- Call settings setting option name when FDN is enabled -->
    <string name="fdn_enabled">Fixed Dialing Numbers are enabled</string>
    <!-- Call settings setting option name  when FDN is disabled-->
    <string name="fdn_disabled">Fixed Dialing Numbers are disabled</string>
    <!-- Call settings screen, setting option name -->
    <string name="enable_fdn">Enable FDN</string>
    <!-- Call settings screen, setting option name -->
    <string name="disable_fdn">Disable FDN</string>
    <!-- Call settings screen, setting option name -->
    <string name="change_pin2">Change PIN2</string>
    <!-- Call settings screen, setting option name when FDN is enabled -->
    <string name="enable_fdn_ok">Disable FDN</string>
    <!-- Call settings screen, setting option name when FDN is disabled -->
    <string name="disable_fdn_ok">Enable FDN</string>
    <!-- Call settings screen, setting summary text -->
    <string name="sum_fdn">Manage Fixed Dialing Numbers</string>
    <!-- Call settings, FDN screen, setting option name -->
    <string name="sum_fdn_change_pin">Change PIN for FDN access</string>
    <!-- Call settings, FDN screen, setting option name -->
    <string name="sum_fdn_manage_list">Manage phone number list</string>
    <string name="voice_privacy">Voice Privacy</string>
    <string name="voice_privacy_summary">Enable enhanced privacy mode</string>
    <string name="tty_mode_title">TTY mode</string>
    <string name="tty_mode_summary">Enable TTY mode</string>
    <string name="tty_mode_option_title">TTY mode</string>
    <string name="tty_mode_option_summary">Set TTY mode</string>
    <string name="auto_retry_mode_title">Auto Retry</string>
    <string name="auto_retry_mode_summary">Enable Auto Retry mode</string>

    <!-- FDN list screen: menu item label -->
    <string name="menu_add">Add contact</string>
    <!-- FDN list screen: menu item label -->
    <string name="menu_edit">Edit contact</string>
    <!-- FDN list screen: menu item label -->
    <string name="menu_delete">Delete contact</string>

    <!-- FDN related strings -->
    <!-- Label for PIN2 entry screen -->
    <string name="get_pin2">Enter PIN2</string>
    <!-- "Edit FDN Contact" screen: Label for the "name" text field -->
    <string name="name">Name</string>
    <!-- "Edit FDN Contact" screen: Label for the "number" text field -->
    <string name="number">Number</string>
    <!-- "Edit FDN Contact" screen: Button label for "save" action -->
    <string name="save">Save</string>
    <!-- Title of "Edit FDN Contact" screen for a new contact -->
    <string name="add_fdn_contact">Add fixed dialing contact</string>
    <!-- "Edit FDN Contact" screen: status message displayed in a popup (toast) -->
    <string name="adding_fdn_contact">Adding fixed dialing contact\u2026</string>
    <!-- "Edit FDN Contact" screen: status message displayed in a popup (toast) -->
    <string name="fdn_contact_added">Fixed dialing contact added.</string>
    <!-- Title of "Edit FDN Contact" screen when editing an already-existing contact -->
    <string name="edit_fdn_contact">Edit fixed dialing contact</string>
    <!-- "Edit FDN Contact" screen: status message displayed in a popup (toast) -->
    <string name="updating_fdn_contact">Updating fixed dialing contact\u2026</string>
    <!-- "Edit FDN Contact" screen: status message displayed in a popup (toast) -->
    <string name="fdn_contact_updated">Fixed dialing contact updated.</string>
    <!-- Title of "Delete FDN Contact" screen -->
    <string name="delete_fdn_contact">Delete fixed dialing contact</string>
    <!-- "Delete FDN Contact" screen: status message displayed in a popup (toast) -->
    <string name="deleting_fdn_contact">Deleting fixed dialing contact\u2026</string>
    <!-- "Delete FDN Contact" screen: status message displayed in a popup (toast) -->
    <string name="fdn_contact_deleted">Fixed dialing contact deleted.</string>
    <!-- FDN settings: error message displayed in a popup (toast) -->
    <string name="pin2_invalid">PIN2 invalid!</string>
    <!-- FDN settings: error message displayed in a popup (toast) -->
    <string name="fdn_invalid_number">Number cannot exceed 20 digits.</string>

    <!-- ADN related strings -->
    <!-- Placeholder text displayed while loading the list of SIM contacts -->
    <string name="simContacts_emptyLoading">Reading from SIM card\u2026</string>
    <!-- Call settings, string that appears on FDN contact list when there are no contacts on the SIM. -->
    <string name="simContacts_empty">No contacts on your SIM card.</string>
    <!-- Call settings: title of the dialog that lets you select contacts from the SIM. -->
    <string name="simContacts_title">Select contacts to import</string>

    <!-- SIM PIN strings -->
    <!-- Title of "Enable/disable SIM PIN" screen -->
    <string name="enable_pin">Enable/disable SIM PIN</string>
    <!-- Title of "Change SIM PIN" screen -->
    <string name="change_pin">Change SIM PIN</string>
    <!-- SIM PIN screen: label for PIN entry widget -->
    <string name="enter_pin_text">SIM PIN:</string>
    <!-- SIM PIN screen: label for PIN entry widget -->
    <string name="oldPinLabel">Old PIN</string>
    <!-- SIM PIN screen: label for PIN entry widget -->
    <string name="newPinLabel">New PIN</string>
    <!-- SIM PIN screen: label for PIN entry widget -->
    <string name="confirmPinLabel">Confirm new PIN</string>
    <!-- SIM PIN screen: error message -->
    <string name="badPin">The old PIN you typed is not correct. Please try again.</string>
    <!-- SIM PIN screen: error message -->
    <string name="mismatchPin">The PINs you entered do not match. Please try again.</string>
    <!-- SIM PIN screen: error message when PIN is too short or too long -->
    <string name="invalidPin">Type a PIN that is 4 to 8 numbers.</string>
    <!-- Title of "Disable SIM PIN" screen -->
    <string name="disable_sim_pin">Disable SIM PIN</string>
    <!-- Title of "Enable SIM PIN" screen -->
    <string name="enable_sim_pin">Enable SIM PIN</string>
    <!-- SIM PIN screen: progress message displayed while enabling -->
    <string name="enable_in_progress">Please wait\u2026</string>
    <!-- SIM PIN screen: status message displayed in a popup (toast) -->
    <string name="enable_pin_ok">SIM PIN enabled</string>
    <!-- SIM PIN screen: status message displayed in a popup (toast) -->
    <string name="disable_pin_ok">SIM PIN disabled</string>
    <!-- SIM PIN screen: error message displayed in a popup (toast) -->
    <string name="pin_failed">The PIN you typed was incorrect</string>
    <!-- SIM PIN screen: status message displayed in a popup (toast) -->
    <string name="pin_changed">SIM PIN changed successfully</string>
    <!-- SIM PIN screen: error message displayed in a dialog -->
    <string name="puk_requested">Password incorrect, SIM is locked! PUK2 requested.</string>

    <!-- SIM PIN2 strings -->
    <!-- SIM PIN2 screen: label for PIN entry widget -->
    <string name="enter_pin2_text">PIN2</string>
    <!-- SIM PIN2 screen: label for PIN entry widget -->
    <string name="oldPin2Label">Old PIN2</string>
    <!-- SIM PIN2 screen: label for PIN entry widget -->
    <string name="newPin2Label">New PIN2</string>
    <!-- SIM PIN2 screen: label for PIN entry widget -->
    <string name="confirmPin2Label">Confirm new PIN2</string>
    <!-- SIM PIN2 screen: error message -->
    <string name="badPuk2">The PUK2 you typed is not correct. Please try again. </string>
    <!-- SIM PIN2 screen: error message -->
    <string name="badPin2">The old PIN2 you typed is not correct. Please try again.</string>
    <!-- SIM PIN2 screen: error message -->
    <string name="mismatchPin2">The PIN2s you entered do not match. Please try again.</string>
    <!-- SIM PIN2 screen: error message -->
    <string name="invalidPin2">Type a PIN2 that is 4 to 8 numbers.</string>
    <!-- SIM PIN2 screen: error message -->
    <string name="invalidPuk2">Type a PUK2 that is 8 numbers.</string>
    <!-- SIM PIN2 screen: status message displayed in a popup (toast) -->
    <string name="pin2_changed">PIN2 changed successfully</string>
    <!-- SIM PIN2 screen: label for PUK2 entry widget -->
    <string name="label_puk2_code">Type PUK2 code</string>
    <!-- SIM PIN2 screen: error message displayed in a dialog -->
    <string name="fdn_enable_puk2_requested">Password incorrect, please change PIN2 and retry!</string>
    <!-- SIM PIN2 screen: error message displayed in a dialog -->
    <string name="puk2_requested">Password incorrect, SIM is locked! PUK2 requested.</string>

    <!-- SIM PIN screen: button label -->
    <string name="doneButton">Done</string>

    <!-- In-call screen: status label for a conference call -->
    <string name="caller_manage_header">Conference call <xliff:g id="conf_call_time">%s</xliff:g></string>
    <!-- In-call screen: Button label on "Manage conference" panel -->
    <string name="caller_manage_manage_done_text">Back to call</string>

    <!-- Used in FakePhoneActivity test code.  DO NOT TRANSLATE. -->
    <string name="fake_phone_activity_phoneNumber_text">(650) 555-1234</string>
    <!-- Used in FakePhoneActivity test code.  DO NOT TRANSLATE. -->
    <string name="fake_phone_activity_infoText_text">Incoming phone number</string>
    <!-- Used in FakePhoneActivity test code.  DO NOT TRANSLATE. -->
    <string name="fake_phone_activity_placeCall_text">Fake Incoming Call</string>

    <!-- Button label on "SIM Missing" screen -->
    <string name="sim_missing_continueView_text">Continue without SIM card</string>
    <!-- Message displayed on "SIM Missing" screen -->
    <string name="sim_missing_msg_text">No SIM card found. Please insert a SIM card into the phone.</string>

    <!-- Button label on "SIM Unlock" screen -->
    <string name="sim_unlock_dismiss_text">Dismiss</string>
    <!-- Button label on "SIM Unlock" screen -->
    <string name="sim_unlock_unlock_text">Unlock</string>
    <!-- Progress message displayed on "SIM Unlock" screen -->
    <string name="sim_unlock_status_text">Authenticating PIN\u2026</string>

    <!-- Call settings screen, Set voicemail dialog title -->
    <string name="voicemail_settings_number_label">Voicemail number</string>

    <!-- Card titles -->
    <!-- In-call screen: status label for a call in the "dialing" state -->
    <string name="card_title_dialing">Dialing</string>
    <!-- In-call screen: status label for a re-dialing call -->
    <string name="card_title_redialing">Retrying</string>
    <!-- In-call screen: status label for a call in progress -->
    <string name="card_title_in_progress">Current call</string>
    <!-- In-call screen: status label for a conference call -->
    <string name="card_title_conf_call">Conference call</string>
    <!-- In-call screen: status label for an incoming call -->
    <string name="card_title_incoming_call">Incoming call</string>
    <!-- In-call screen: status label for an cdma call waiting -->
    <string name="card_title_cdma_call_waiting">Cdma callwaiting </string>
    <!-- In-call screen: status label displayed briefly after a call ends -->
    <string name="card_title_call_ended">Call ended</string>
    <!-- In-call screen: status label for call that's on hold -->
    <string name="card_title_on_hold">On hold</string>
    <!-- In-call screen: status label for a call that's in the process of hanging up -->
    <string name="card_title_hanging_up">Hanging up</string>
    <!-- In-call screen: status label for a call that's in CDMA flash mode -->
    <string name="card_title_in_call">In call</string>

    <!-- Notification strings -->
    <!-- Missed call notification label, used when there's exactly one missed call -->
    <string name="notification_missedCallTitle">Missed call</string>
    <!-- Missed call notification label, used when there are two or more missed calls -->
    <string name="notification_missedCallsTitle">Missed calls</string>
    <!-- Missed call notification message used when there are multiple missed calls -->
    <string name="notification_missedCallsMsg"><xliff:g id="num_missed_calls">%s</xliff:g> missed calls</string>
    <!-- Missed call notification message used for a single missed call, including
         the caller-id info from the missed call -->
    <string name="notification_missedCallTicker">Missed call from <xliff:g id="missed_call_from">%s</xliff:g></string>
    <!-- The "label" of the in-call Notification for an ongoing call, used
         as the format string for a Chronometer widget. -->
    <string name="notification_ongoing_call_format">Current call (<xliff:g id="duration">%s</xliff:g>)</string>
    <!-- The "label" of the in-call Notification for a call that's on hold -->
    <string name="notification_on_hold">On hold</string>
    <!-- Label for the "Voicemail" notification item, when expanded. -->
    <string name="notification_voicemail_title">New voicemail</string>
    <!-- Label for the expanded "Voicemail" notification item,
         including a count of messages. -->
    <string name="notification_voicemail_title_count">New voicemail (<xliff:g id="count">%d</xliff:g>)</string>
    <!-- Message displayed in the "Voicemail" notification item, allowing the user
         to dial the indicated number. -->
    <string name="notification_voicemail_text_format">Dial <xliff:g id="voicemail_number">%s</xliff:g></string>
    <!-- Message displayed in the "Voicemail" notification item,
         indicating that there's no voicemail number available -->
    <string name="notification_voicemail_no_vm_number">Voicemail number unknown</string>

    <!-- In-call screen: call failure message displayed in an error dialog -->
    <string name="incall_error_power_off">To place a call, first turn off Airplane mode.</string>
    <!-- In-call screen: Error message displayed in a  dialog when trying to dial without a SIM card. -->
    <string name="incall_error_emergency_only">Not registered on network.</string>
    <!-- In-call screen: call failure message displayed in an error dialog -->
    <string name="incall_error_no_phone_number_supplied">Call not sent, no valid number entered.</string>
    <!-- In-call screen: call failure message displayed in an error dialog -->
    <string name="incall_error_call_failed">Call not sent.</string>
    <!-- In-call screen: status message displayed in a dialog when starting an MMI -->
    <string name="incall_status_dialed_mmi">Starting MMI sequence\u2026</string>
    <!-- In-call screen: status message displayed in a dialog when starting a feature code -->
    <string name="incall_status_dialed_fc">Starting feature code sequence\u2026</string>
    <!-- In-call screen: message displayed in an error dialog -->
    <string name="incall_error_supp_service_unknown">Unsupported service.</string>
    <!-- In-call screen: message displayed in an error dialog -->
    <string name="incall_error_supp_service_switch">Unable to switch calls.</string>
    <!-- In-call screen: message displayed in an error dialog -->
    <string name="incall_error_supp_service_separate">Unable to separate call.</string>
    <!-- In-call screen: message displayed in an error dialog -->
    <string name="incall_error_supp_service_transfer">Unable to transfer call.</string>
    <!-- In-call screen: message displayed in an error dialog -->
    <string name="incall_error_supp_service_conference">Unable to conference calls.</string>
    <!-- In-call screen: message displayed in an error dialog -->
    <string name="incall_error_supp_service_reject">Unable to reject call.</string>
    <!-- In-call screen: message displayed in an error dialog -->
    <string name="incall_error_supp_service_hangup">Unable to release call(s).</string>

    <!-- Dialog title for the "radio enable" UI for emergency calls -->
    <string name="emergency_enable_radio_dialog_title">Emergency call</string>
    <!-- Status message for the "radio enable" UI for emergency calls -->
    <string name="emergency_enable_radio_dialog_message">Turning on radio\u2026</string>
    <!-- Status message for the "radio enable" UI for emergency calls -->
    <string name="emergency_enable_radio_dialog_retry">Out of service area, retrying\u2026</string>

    <!-- Dialer text on Emergency Dialer -->
    <!-- Emergency dialer: message displayed in an error dialog -->
    <string name="dial_emergency_error">Call not sent, <xliff:g id="non_emergency_number">%s</xliff:g> is not an emergency number!</string>
    <!-- Emergency dialer: message displayed in an error dialog -->
    <string name="dial_emergency_empty_error">Call not sent, please dial an emergency number!</string>

    <!-- Displayed in the text entry box in the dialer when in landscape mode to guide the user
         to dial using the physical keyboard -->
    <string name="dialerKeyboardHintText">Use keyboard to dial</string>

    <!-- Hint text displayed in the "digits" field at the top of the
         in-call DTMF dialpad.  (This hint reminds the user that the
         dialpad is there to generate tones, not to add a new call.) -->
    <string name="dtmfDialpadHintText">Touch tone keypad</string>

    <!-- Text displayed in the "sliding drawer handle" that you use to
         open the in-call DTMF dialpad. -->
    <string name="dtmfDialpadHandleLabel">Dialpad</string>

    <!-- Text displayed on the in-call screen's "touch lock" overlay,
         instructing the user that they need to double-tap to unlock the
         screen. -->
    <string name="touchLockText">Tap twice\nto unlock</string>

    <!-- Text for the onscreen "Answer" button, instructing the user that
         they need to double-tap to answer the incoming call. -->
    <string name="onscreenAnswerText">Tap twice\nto answer</string>
    <!-- Text for the onscreen "Decline" button -->
    <string name="onscreenRejectText">Tap twice\nto decline</string>
    <!-- Text for the onscreen "Hold" button -->
    <string name="onscreenHoldText">Hold</string>
    <!-- Text for the onscreen "Hold" button in the "Unhold" state -->
    <string name="onscreenUnholdText">Unhold</string>
    <!-- Text for the onscreen "End call" button -->
    <string name="onscreenEndCallText">End</string>
    <!-- Text for the onscreen "Show Dialpad" button -->
    <string name="onscreenShowDialpadText">Dialpad</string>
    <!-- Text for the onscreen "Hide Dialpad" button -->
    <string name="onscreenHideDialpadText">Hide</string>
    <!-- Text for the onscreen "Speaker" button -->
    <string name="onscreenSpeakerText">Speaker</string>
    <!-- Text for the onscreen "Mute" button -->
    <string name="onscreenMuteText">Mute</string>
    <!-- Text for the onscreen "Bluetooth" button -->
    <string name="onscreenBluetoothText">Bluetooth</string>
    <!-- Text for the onscreen "Add call" button -->
    <string name="onscreenAddCallText">Add call</string>
    <!-- Text for the onscreen "Merge calls" button -->
    <string name="onscreenMergeCallsText">Merge calls</string>
    <!-- Text for the onscreen "Swap calls" button -->
    <string name="onscreenSwapCallsText">Swap</string>
    <!-- Text for the onscreen "Manage conference" button -->
    <string name="onscreenManageConferenceText">Manage</string>

    <!-- Menu item label in SIM Contacts: Import a single contact entry from the SIM card -->
    <string name="importSimEntry">Import</string>
    <!-- Menu item label in SIM Contacts: Import all contact entries from the SIM card -->
    <string name="importAllSimEntries">Import all</string>
    <!-- SIM Contacts: status message displayed while importing card -->
    <string name="importingSimContacts">Importing SIM contacts</string>
    <!-- Import a single contact entry from contacts to the SIM card -->
    <string name="importToFDNfromContacts">Import from contacts</string>

    <!-- Hearing aid settings -->
    <string name="hac_mode_title">Hearing aids</string>
    <string name="hac_mode_summary">Turn on hearing aid compatibility</string>

    <!-- Service option entries.  -->
    <string-array name="tty_mode_entries">
        <item>TTY Off</item>
        <item>TTY Full</item>
        <item>TTY HCO</item>
        <item>TTY VCO</item>
    </string-array>

    <!-- Do not translate. -->
    <string-array name="tty_mode_values" translatable="false">
        <!-- Do not translate. -->
        <item>0</item>
        <!-- Do not translate. -->
        <item>1</item>
        <!-- Do not translate. -->
        <item>2</item>
        <!-- Do not translate. -->
        <item>3</item>
    </string-array>

    <!-- Label for ERI text widget, shown in list of all gadgets -->
    <string name="eri_text_label">ERI text</string>

    <!-- Dtmf tones settings -->
    <!-- Title for the DTMF Tones options displayed in Call Settings -->
    <string name="dtmf_tones_title">DTMF Tones</string>
    <!-- Summary for the DTMF Tones options displayed in Call Settings -->
    <string name="dtmf_tones_summary">Set the length of DTMF tones</string>
    <!-- Options displayed as part of DTMF Tones in Call Settings -->
    <string-array name="dtmf_tone_entries">
      <item>Normal</item>
      <item>Long</item>
    </string-array>
    <!-- Do not translate. -->
    <string-array name="dtmf_tone_values">
       <item>0</item>
       <item>1</item>
    </string-array>

    <!-- Title for the dialog used to display CDMA DisplayInfo -->
    <string name="network_message">Network Message</string>

    <!-- OTA-specific strings -->
    <!-- Title shown on OTA screen -->
    <string name="ota_title_activate">Activate your phone</string>
    <!-- Message displayed on the OTA activation screen -->
    <string name="ota_touch_activate">A special call needs to be made to activate your phone service.
    \n\nAfter pressing \u201CActivate\u201D, listen to the instructions provided to activate your phone.</string>
    <!-- Button label within the OTA activation screen -->
    <string name="ota_activate">Activate</string>
    <!-- Title text shown when phone activation is successful -->
    <string name="ota_title_activate_success">Phone is activated!</string>
    <!-- Title text shown on screen where activation fails -->
    <string name="ota_title_problem_with_activation">Problem with activation</string>
    <!-- Message displayed on the OTA listen screen. This message should be short to ensure the dialer fits. -->
    <string name="ota_listen">Listen to the instructions to activate your phone. Stay on the line until you hear confirmation that your phone is activated.</string>
    <!-- Button label within the OTA listen screen -->
    <string name="ota_dialpad">Keypad</string>
    <!-- Button label within the OTA listen screen -->
    <string name="ota_speaker">Speaker</string>
    <!-- String to be displayed on OTA listen screen once user has selected the
         correct option to begin provisioning -->
    <string name="ota_progress">Please wait while your phone is being programmed.</string>
    <!-- String to display within the OTA Fail Notice dialog -->
    <string name="ota_failure">Programming Unsuccessful</string>
    <!-- String to be displayed on the OTA Fail/Success screen upon successful provisioning -->
    <string name="ota_successful">Your phone is now activated.  It may take up to 15 minutes for service to start.</string>
    <!-- String to be displayed on the OTA Fail/Success screen upon unsuccessful provisioning -->
    <string name="ota_unsuccessful">Your phone did not activate.
    \nYou may need to find an area with better coverage (near a window, or outside).
    \n\nTry again or call customer service for more options.</string>
    <!-- String to display within the OTA SPC Fail Notice dialog -->
    <string name="ota_spc_failure">EXCESS SPC FAILURES</string>
    <!-- Button label in OTA listen screen that cancels activation and goes to the previous screen -->
    <string name="ota_call_end">Back</string>
    <!-- Button label shown on OTA error screen to allow the user to try again -->
    <string name="ota_try_again">Try again</string>
    <!-- Button label shown on OTA screens that have a next screen -->
    <string name="ota_next">Next</string>
    <!-- Button label shown on OTA screens to go back to the previous screen -->
    <string name="ota_back">Back</string>

    <!-- Emergency Callback Mode (ECM) -->
    <string name="ecm_exit_dialog">EcmExitDialog</string>
    <!-- ECM: Status bar notification message -->
    <string name="phone_entered_ecm_text">Entered Emergency Callback Mode</string>
    <!-- ECM: Notification title -->
    <string name="phone_in_ecm_notification_title">Emergency Callback Mode</string>
    <!-- ECM: Notification body -->
    <string name="phone_in_ecm_call_notification_text">Data connection disabled</string>
    <plurals name="phone_in_ecm_notification_time">
        <!-- number of minutes is one -->
        <item quantity="one">No data connection for <xliff:g id="count">%s</xliff:g> minute</item>
        <!-- number of minutes is not equal to one -->
        <item quantity="other">No data connection for <xliff:g id="count">%s</xliff:g> minutes</item>
    </plurals>
    <!-- ECM: Dialog box message for exiting from the notifications screen -->
    <plurals name="alert_dialog_exit_ecm">
        <!-- number of minutes is one -->
        <item quantity="one">The phone will be in emergency callback mode for <xliff:g id="count">%s</xliff:g> minute. While in this mode no applications using a data connection can be used. Would you like to exit now?</item>
        <!-- number of minutes is not equal to one -->
        <item quantity="other">The phone will be in emergency callback mode for <xliff:g id="count">%s</xliff:g> minutes. While in this mode no applications using a data connection can be used. Would you like to exit now?</item>
    </plurals>
    <!-- ECM: Dialog box message for exiting from any other app -->
    <plurals name="alert_dialog_not_avaialble_in_ecm">
        <!-- number of minutes is one -->
        <item quantity="one">The selected action is not available while in the emergency callback mode. The phone will be in this mode for <xliff:g id="count">%s</xliff:g> minute. Would you like to exit now?</item>
        <!-- number of minutes is not equal to one -->
        <item quantity="other">The selected action is not available while in the emergency callback mode. The phone will be in this mode for <xliff:g id="count">%s</xliff:g> minutes. Would you like to exit now?</item>
    </plurals>
    <!-- ECM: Dialog box message while in emergency call -->
    <string name="alert_dialog_in_ecm_call">The selected action is not available while in an emergency call</string>
    <!-- ECM: Progress text -->
    <string name="progress_dialog_exiting_ecm">Exiting Emergency Callback Mode</string>
    <!-- ECM: ECM exit dialog choice -->
    <string name="alert_dialog_yes">Yes</string>
    <!-- ECM: ECM exit dialog choice -->
    <string name="alert_dialog_no">No</string>
<<<<<<< HEAD

=======
    <!-- ECM: ECM exit dialog choice -->
    <string name="alert_dialog_dismiss">Dismiss</string>
    <!-- For incoming calls, this is a string we can get from a CDMA network instead of
         the actual phone number, to indicate there's no number present.  DO NOT TRANSLATE. -->
    <string name="absent_num">ABSENT NUMBER</string>
>>>>>>> 4c8fb662
    <!-- Voicemail dialog title -->
    <string name="voicemail_settings">Voicemail settings</string>

    <!-- String to display in voicemail number summary when no voicemail num is set -->
    <string name="voicemail_number_not_set">&lt;not set&gt;</string>

    <!-- Voicemail service pref title -->
    <string name="voicemail_provider">Voicemail service</string>

    <!-- Prefix on the voicemail settings preference. The full string will be Settings for <provider name> -->
    <string name="voicemail_settings_for">Settings for <xliff:g id="provider_name">%s</xliff:g></string>

    <!-- Title displayed above settings coming after voicemail in the call features screen -->
    <string name="other_settings">Other call settings</string>

    <!-- For incoming calls, this is a string we can get from a CDMA network instead of
         the actual phone number, to indicate there's no number present.  DO NOT TRANSLATE. -->
    <string name="absent_num">ABSENT NUMBER</string>

    <!-- Label for onscreen "Dial" button used in the EmergencyDialer -->
    <string name="dial_button_label">Dial</string>

    <!-- Title displayed in the overlay when a call is placed using a 3rd party provider.
         ^1 is the localized name of the provider obtained from the package manager.
         ^2 is a phone number.
         E.g: "Calling via Google Voice\n 1-800-666-1234"
    -->
    <string name="calling_via_template">Calling via ^1\n<b>^2</b></string>
</resources><|MERGE_RESOLUTION|>--- conflicted
+++ resolved
@@ -1067,15 +1067,13 @@
     <string name="alert_dialog_yes">Yes</string>
     <!-- ECM: ECM exit dialog choice -->
     <string name="alert_dialog_no">No</string>
-<<<<<<< HEAD
-
-=======
     <!-- ECM: ECM exit dialog choice -->
     <string name="alert_dialog_dismiss">Dismiss</string>
+
     <!-- For incoming calls, this is a string we can get from a CDMA network instead of
          the actual phone number, to indicate there's no number present.  DO NOT TRANSLATE. -->
     <string name="absent_num">ABSENT NUMBER</string>
->>>>>>> 4c8fb662
+
     <!-- Voicemail dialog title -->
     <string name="voicemail_settings">Voicemail settings</string>
 
@@ -1090,10 +1088,6 @@
 
     <!-- Title displayed above settings coming after voicemail in the call features screen -->
     <string name="other_settings">Other call settings</string>
-
-    <!-- For incoming calls, this is a string we can get from a CDMA network instead of
-         the actual phone number, to indicate there's no number present.  DO NOT TRANSLATE. -->
-    <string name="absent_num">ABSENT NUMBER</string>
 
     <!-- Label for onscreen "Dial" button used in the EmergencyDialer -->
     <string name="dial_button_label">Dial</string>
