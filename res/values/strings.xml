<?xml version="1.0" encoding="utf-8"?>
<!-- Copyright (C) 2007 The Android Open Source Project

     Licensed under the Apache License, Version 2.0 (the "License");
     you may not use this file except in compliance with the License.
     You may obtain a copy of the License at

          http://www.apache.org/licenses/LICENSE-2.0

     Unless required by applicable law or agreed to in writing, software
     distributed under the License is distributed on an "AS IS" BASIS,
     WITHOUT WARRANTIES OR CONDITIONS OF ANY KIND, either express or implied.
     See the License for the specific language governing permissions and
     limitations under the License.
-->

<resources xmlns:xliff="urn:oasis:names:tc:xliff:document:1.2">

    <!-- Official label of the phone app, as seen in "Manage Applications"
         and other settings UIs.  This is the version of the label for
         tablet devices, where the phone app handles mobile data but not
         actual phone calls. -->
    <string name="phoneAppLabel" product="tablet">Mobile Data</string>

    <!-- Official label of the phone app, as seen in "Manage Applications"
         and other settings UIs. -->
    <string name="phoneAppLabel" product="default">Phone</string>

    <!-- Screen title for Emergency Dialer UI -->
    <string name="emergencyDialerIconLabel">Emergency Dialer</string>
    <!-- Activity label for the in-call UI -->
    <string name="phoneIconLabel">Phone</string>
    <!-- Title of FDN list screen -->
    <string name="fdnListLabel">FDN list</string>

    <!-- Call status -->
    <!-- Incoming call screen, name of "unknown" caller -->
    <string name="unknown">Unknown</string>
    <!-- Incoming call screen, string when number hidden -->
    <string name="private_num">Private number</string>
    <!-- Incoming call screen, string when called from a pay phone -->
    <string name="payphone">Pay phone</string>
    <!-- In-call screen: status label for a call that's on hold -->
    <string name="onHold">On hold</string>
    <!-- In-call screen: status label for the current active call -->
    <string name="ongoing">Current call</string>
    <!-- Possible error messages with outgoing calls -->
    <!-- In-call screen: call failure reason (busy) -->
    <string name="callFailed_userBusy">Line busy</string>
    <!-- In-call screen: call failure reason (network congestion) -->
    <string name="callFailed_congestion">Network busy</string>
    <!-- In-call screen: call failure reason (client timed out) -->
    <string name="callFailed_timedOut">No response, timed out</string>
    <!-- In-call screen: call failure reason (server unreachable) -->
    <string name="callFailed_server_unreachable">Server unreachable</string>
    <!-- In-call screen: call failure reason (peer unreachable) -->
    <string name="callFailed_number_unreachable">Number unreachable</string>
    <!-- In-call screen: call failure reason (incorrect username or password) -->
    <string name="callFailed_invalid_credentials">Incorrect username or password</string>
    <!-- In-call screen: call failure reason (calling from out of network is not allowed) -->
    <string name="callFailed_out_of_network">Called from out of network</string>
    <!-- In-call screen: call failure reason (server error) -->
    <string name="callFailed_server_error">Server error. Try again later.</string>
    <!-- In-call screen: call failure reason (no signal) -->
    <string name="callFailed_noSignal">No signal</string>
    <!-- In-call screen: call failure reason (GSM ACM limit exceeded) -->
    <string name="callFailed_limitExceeded">ACM limit exceeded</string>
    <!-- In-call screen: call failure reason (radio is off) -->
    <string name="callFailed_powerOff">Radio off</string>
    <!-- In-call screen: call failure reason (SIM error) -->
    <string name="callFailed_simError">No SIM, or SIM error</string>
    <!-- In-call screen: call failure reason (out of service) -->
    <string name="callFailed_outOfService">Out of service area</string>
    <!-- In-call screen: call failure reason (call denied because of current FDN setting) -->
    <string name="callFailed_fdn_only">Outgoing calls are restricted by FDN.</string>
    <!-- In-call screen: call failure reason (call denied because call barring is on) -->
    <string name="callFailed_cb_enabled">You cannot make outgoing calls while call barring is on.</string>
    <!-- In-call screen: call failure reason (call modified to USSD request) -->
    <string name="callFailed_dialToUssd">DIAL request modified to USSD request.</string>
    <!-- In-call screen: call failure reason (call modified to SS request) -->
    <string name="callFailed_dialToSs">DIAL request modified to SS request.</string>
    <!-- In-call screen: call failure reason (call modified to call with modified data) -->
    <string name="callFailed_dialToDial">DIAL request modified to DIAL with different number.</string>
    <!-- In-call screen: call failure reason (call denied because domain specific access control is on) -->
    <string name="callFailed_dsac_restricted">All calls are restricted by access control.</string>
    <!-- In-call screen: call failure reason (Emergency call denied because domain specific access control is on)-->
    <string name="callFailed_dsac_restricted_emergency">Emergency calls are restricted by access control.</string>
    <!-- In-call screen: call failure reason (Normal call denied because domain specific access control is on)-->
    <string name="callFailed_dsac_restricted_normal">Normal calls are restricted by access control.</string>
    <!-- In-call screen: call failure reason (Phone is locked until next power cycle)-->
    <string name="callFailed_cdma_lockedUntilPowerCycle">CDMA: Phone locked until power cycle.</string>
    <!-- In-call screen: call failure reason (CDMA: call dropped)-->
    <string name="callFailed_cdma_drop">CDMA: Call dropped.</string>
    <!-- In-call screen: call failure reason (CDMA: call intercepted)-->
    <string name="callFailed_cdma_intercept">CDMA: Call intercepted.</string>
    <!-- In-call screen: call failure reason (CDMA reorder)-->
    <string name="callFailed_cdma_reorder">CDMA: reorder.</string>
    <!-- In-call screen: call failure reason (CDMA: Service Option Reject)-->
    <string name="callFailed_cdma_SO_reject">CDMA: Service Option Reject.</string>
    <!-- In-call screen: call failure reason (CDMA: retry order)-->
    <string name="callFailed_cdma_retryOrder">CDMA: retry order.</string>
    <!-- In-call screen: call failure reason (CDMA: Access failure)-->
    <string name="callFailed_cdma_accessFailure">CDMA: Access unsuccessful.</string>
    <!-- In-call screen: call failure reason (CDMA: Preempted)-->
    <string name="callFailed_cdma_preempted">CDMA: Preempted.</string>
    <!-- In-call screen: call failure reason (Only Emergency calls are possible)-->
    <string name="callFailed_cdma_notEmergency">Only Emergency calls are possible.</string>
    <!-- In-call screen: call failure reason (Dialed number doesn't exist) -->
    <string name="callFailed_unobtainable_number">Invalid Number</string>
    <!-- In-call screen: status label for a conference call -->
    <string name="confCall">Conference call</string>
    <!-- In-call screen: call lost dialog text -->
    <string name="call_lost">Call has been lost.</string>
    <!-- In-call screen: status label for an incoming call that is not answered and forwarded  -->
    <string name="callUnanswered_forwarded">Call Unanswered and Forwarded</string>
    <!-- In-call screen: auto retry  -->
    <string name="retry">Retry</string>
    <!-- In-call screen: call lost title of dialog -->
    <string name="call_lost_title">Call Lost</string>

    <!-- Positive button label ("OK") used in several dialogs in the phone UI [CHAR LIMIT=10] -->
    <string name="ok">OK</string>

    <!-- MMI dialog strings -->
    <!-- Dialog label when an MMI code starts running -->
    <string name="mmiStarted">MMI code started</string>
    <!-- Dialog label when a USSD code starts running -->
    <string name="ussdRunning">USSD code running\u2026</string>
    <!-- Dialog label when an MMI code is canceled -->
    <string name="mmiCancelled">MMI code canceled</string>
    <!-- Label for "cancel" button on the MMI dialog -->
    <string name="cancel">Cancel</string>

    <!-- Label for "Manage conference call" panel [CHAR LIMIT=40] -->
    <string name="manageConferenceLabel">Manage conference call</string>

    <!-- "Audio mode" popup menu: Item label to select the speakerphone [CHAR LIMIT=25] -->
    <string name="audio_mode_speaker">Speaker</string>
    <!-- "Audio mode" popup menu: Item label to select the handset earpiece [CHAR LIMIT=25] -->
    <string name="audio_mode_earpiece">Handset earpiece</string>
    <!-- "Audio mode" popup menu: Item label to select the wired headset [CHAR LIMIT=25] -->
    <string name="audio_mode_wired_headset">Wired headset</string>
    <!-- "Audio mode" popup menu: Item label to select the bluetooth headset [CHAR LIMIT=25] -->
    <string name="audio_mode_bluetooth">Bluetooth</string>

    <!-- post dial -->
    <!-- In-call screen: body text of the dialog that appears when we encounter
         the "wait" character in a phone number to be dialed; this dialog asks the
         user if it's OK to send the numbers following the "wait". -->
    <string name="wait_prompt_str">Send the following tones?\n</string>
    <!-- In-call screen: body text of the dialog that appears when we encounter
         the "PAUSE" character in a phone number to be dialed; this dialog gives
         informative message to the user to show the sending numbers following the "Pause". -->
    <string name="pause_prompt_str">Sending Tones\n</string>
    <!-- In-call screen: button label on the "wait" prompt dialog -->
    <string name="send_button">Send</string>
    <!-- In-call screen: button label on the "wait" prompt dialog in CDMA Mode-->
    <string name="pause_prompt_yes">Yes</string>
    <!-- In-call screen: button label on the "wait" prompt dialog in CDMA Mode-->
    <string name="pause_prompt_no">No</string>
    <!-- In-call screen: on the "wild" character dialog, this is the label
         for a text widget that lets the user enter the digits that should
         replace the "wild" character. -->
    <string name="wild_prompt_str">Replace the wild character with</string>

    <!-- missing voicemail number -->
    <!-- Title of the "Missing voicemail number" dialog -->
    <string name="no_vm_number">Missing voicemail number</string>
    <!-- Body text of the "Missing voicemail number" dialog -->
    <string name="no_vm_number_msg">No voicemail number is stored on the SIM card.</string>
    <!-- Button label on the "Missing voicemail number" dialog -->
    <string name="add_vm_number_str">Add number</string>

    <!-- Placeholder text displayed while loading a list of phone numbers
         into the dialer UI -->
    <string name="dialer_emptyListWorking">Loading\u2026</string>

    <!-- SIM PIN strings -->
    <!-- Instructional text on SIM PIN unlock panel -->
    <string name="enterPin">Type PIN code to unlock SIM card.</string>
    <!-- Success message displayed on SIM PIN unlock panel -->
    <string name="pinUnlocked">SIM unlocked</string>
    <!-- Label for PIN entry widget on SIM PIN unlock panel -->
    <string name="enterNewPin">New SIM PIN code</string>
    <!-- Label for PIN entry widget on SIM PIN unlock panel -->
    <string name="verifyNewPin">Type new SIM PIN code again to confirm</string>
    <!-- Error message displayed on SIM PIN unlock panel -->
    <string name="verifyFailed">The SIM PINs you typed do not match. Please try again.</string>
    <!-- Instructional text on SIM PIN unlock panel -->
    <string name="enterPuk">Type PUK code to unlock SIM card</string>
    <!-- Error message displayed on SIM PIN unlock panel -->
    <string name="badPuk">Incorrect PUK code!</string>
    <!-- Button label on SIM PIN unlock panel -->
    <string name="buttonTxtContinue">Continue</string>
    <!-- Status message displayed on SIM PIN unlock panel -->
    <string name="puk_unlocked">Your SIM card has been unblocked. Your phone is unlocking\u2026</string>
    <!-- network depersonalization -->
    <!-- Label text for PIN entry widget on SIM Network Depersonalization panel -->
    <string name="label_ndp">SIM network unlock PIN</string>
    <!-- Label text for PIN entry widget on SIM Network Subset Depersonalization panel -->
    <string name="label_nsdp">SIM network subset unlock PIN</string>
    <!-- Label text for PIN entry widget on SIM Corporate Depersonalization panel -->
    <string name="label_cdp">SIM corporate unlock PIN</string>
    <!-- Label text for PIN entry widget on SIM Service Provider Depersonalization panel -->
    <string name="label_spdp">SIM service provider unlock PIN</string>
    <!-- Label text for PIN entry widget on SIM SIM Depersonalization panel -->
    <string name="label_sdp">SIM SIM unlock PIN</string>
    <!-- Label text for PIN entry widget on RUIM Network1 Depersonalization panel -->
    <string name="label_rn1dp">RUIM network1 unlock PIN</string>
    <!-- Label text for PIN entry widget on RUIM Network2 Depersonalization panel -->
    <string name="label_rn2dp">RUIM network2 unlock PIN</string>
    <!-- Label text for PIN entry widget on RUIM Hrpd Depersonalization panel -->
    <string name="label_rhrpd">RUIM hrpd unlock PIN</string>
    <!-- Label text for PIN entry widget on RUIM Corporate Depersonalization panel -->
    <string name="label_rcdp">RUIM corporate unlock PIN</string>
    <!-- Label text for PIN entry widget on RUIM Service Provider Depersonalization panel -->
    <string name="label_rspdp">RUIM service provider unlock PIN</string>
    <!-- Label text for PIN entry widget on RUIM RUIM Depersonalization panel -->
    <string name="label_rdp">RUIM RUIM unlock PIN</string>
    <!-- Button label on SIM Depersonalization panel -->
    <string name="sim_ndp_unlock_text">Unlock</string>
    <!-- Button label on SIM Depersonalization panel -->
    <string name="sim_ndp_dismiss_text">Dismiss</string>
    <!-- Status message displayed on SIM Network Depersonalization panel -->
    <string name="requesting_nw_unlock">Requesting SIM network unlock\u2026</string>
    <!-- Status message displayed on SIM Network Subset Depersonalization panel -->
    <string name="requesting_nw_subset_unlock">Requesting SIM network subset unlock\u2026</string>
    <!-- Status message displayed on SIM Service Provider Depersonalization panel -->
    <string name="requesting_sp_unlock">Requesting SIM service provider unlock\u2026</string>
    <!-- Status message displayed on SIM Corporate Depersonalization panel -->
    <string name="requesting_corporate_unlock">Requesting SIM corporate unlock\u2026</string>
    <!-- Status message displayed on SIM SIM Depersonalization panel -->
    <string name="requesting_sim_unlock">Requesting SIM SIM unlock\u2026</string>
    <!-- Status message displayed on RUIM Network1 Depersonalization panel -->
    <string name="requesting_rnw1_unlock">Requesting RUIM network1 unlock\u2026</string>
    <!-- Status message displayed on RUIM Network2 Depersonalization panel -->
    <string name="requesting_rnw2_unlock">Requesting RUIM network2 unlock\u2026</string>
    <!-- Status message displayed on RUIM Hrpd Depersonalization panel -->
    <string name="requesting_rhrpd_unlock">Requesting RUIM hrpd unlock\u2026</string>
    <!-- Status message displayed on RUIM Service Provider Depersonalization panel -->
    <string name="requesting_rsp_unlock">Requesting RUIM service provider unlock\u2026</string>
    <!-- Status message displayed on RUIM Corporate Depersonalization panel -->
    <string name="requesting_rc_unlock">Requesting RUIM corporate unlock\u2026</string>
    <!-- Status message displayed on RUIM RUIM Depersonalization panel -->
    <string name="requesting_ruim_unlock">Requesting RUIM RUIM unlock\u2026</string>
    <!-- Error message displayed on SIM Network Depersonalization panel -->
    <string name="nw_unlock_failed">SIM Network unlock request unsuccessful.</string>
    <!-- Error message displayed on SIM Network Subset Depersonalization panel -->
    <string name="nw_subset_unlock_failed">SIM Network Subset unlock request unsuccessful.</string>
    <!-- Error message displayed on SIM Service Provider Depersonalization panel -->
    <string name="sp_unlock_failed">SIM Service Provider unlock request unsuccessful.</string>
    <!-- Error message displayed on SIM Corporate Depersonalization panel -->
    <string name="corporate_unlock_failed">SIM Corporate unlock request unsuccessful.</string>
    <!-- Error message displayed on SIM SIM Depersonalization panel -->
    <string name="sim_unlock_failed">SIM SIM unlock request unsuccessful.</string>
    <!-- Error message displayed on RUIM Network1 Depersonalization panel -->
    <string name="rnw1_unlock_failed">RUIM Network1 unlock request unsuccessful.</string>
    <!-- Error message displayed on RUIM Network2 Depersonalization panel -->
    <string name="rnw2_unlock_failed">RUIM Network2 unlock request unsuccessful.</string>
    <!-- Error message displayed on RUIM Hrpd Depersonalization panel -->
    <string name="rhrpd_unlock_failed">RUIM Hrpd unlock request unsuccessful.</string>
    <!-- Error message displayed on RUIM Service Provider Depersonalization panel -->
    <string name="rsp_unlock_failed">RUIM Service Provider unlock request unsuccessful.</string>
    <!-- Error message displayed on RUIM Corporate Depersonalization panel -->
    <string name="rc_unlock_failed">RUIM Corporate unlock request unsuccessful.</string>
    <!-- Error message displayed on RUIM RUIM Depersonalization panel -->
    <string name="ruim_unlock_failed">RUIM RUIM unlock request unsuccessful.</string>
    <!-- Success message displayed on SIM Network Depersonalization panel -->
    <string name="nw_unlock_success">SIM Network unlock successful.</string>
    <!-- Success message displayed on SIM Network Subset Depersonalization panel -->
    <string name="nw_subset_unlock_success">SIM Network Subset unlock successful.</string>
    <!-- Success message displayed on SIM Service Provider Depersonalization panel -->
    <string name="sp_unlock_success">SIM Service Provider unlock successful.</string>
    <!-- Success message displayed on SIM Corporate Depersonalization panel -->
    <string name="corporate_unlock_success">SIM Corporate unlock successful.</string>
    <!-- Success message displayed on SIM SIM Depersonalization panel -->
    <string name="sim_unlock_success">SIM SIM unlock successful.</string>
    <!-- Success message displayed on RUIM Network1 Depersonalization panel -->
    <string name="rnw1_unlock_success">RUIM Network1 unlock successful.</string>
    <!-- Success message displayed on RUIM Network2 Depersonalization panel -->
    <string name="rnw2_unlock_success">RUIM Network2 unlock successful.</string>
    <!-- Success message displayed on RUIM Hrpd Depersonalization panel -->
    <string name="rhrpd_unlock_success">RUIM Hrpd unlock successful.</string>
    <!-- Success message displayed on RUIM Service Provider Depersonalization panel -->
    <string name="rsp_unlock_success">RUIM Service Provider unlock successful.</string>
    <!-- Success message displayed on RUIM Corporate Depersonalization panel -->
    <string name="rc_unlock_success">RUIM Corporate unlock successful.</string>
    <!-- Success message displayed on RUIM RUIM Depersonalization panel -->
    <string name="ruim_unlock_success">RUIM RUIM unlock successful.</string>

    <!-- Title for the dialog used to display the user's IMEI number -->
    <string name="imei">IMEI</string>

    <!-- Title for the dialog used to display the user's MEID number on CDMA network -->
    <string name="meid">MEID</string>

    <!-- settings strings -->

    <!-- GSM Call settings screen, setting option name -->
    <string name="labelGSMMore">GSM call settings</string>
    <!-- CDM Call settings screen, setting option name -->
    <string name="labelCDMAMore">CDMA call settings</string>
    <!-- Mobile network settings screen, setting option name -->
    <string name="apn_settings">Access Point Names</string>
    <!-- Label for the "Network settings" screen in the Settings UI -->
    <string name="settings_label">Network settings</string>
    <!-- Call settings screen, setting option name -->
    <string name="voicemail">Voicemail</string>
    <!-- Call forwarding dialog box, voicemail number prefix -->
    <string name="voicemail_abbreviated">VM:</string>
    <!-- Mobile network settings screen, setting option name -->
    <string name="networks">Network operators</string>
    <!-- Call settings screen title -->
    <string name="call_settings">Call settings</string>
    <!-- GSM Call settings screen, setting option name -->
    <string name="additional_gsm_call_settings">Additional settings</string>
    <!-- GSM-only Call settings screen, setting option name-->
    <string name="sum_gsm_call_settings">Additional GSM only call settings</string>
    <!-- CDMA Call settings screen, setting option name -->
    <string name="additional_cdma_call_settings">Additional CDMA call settings</string>
    <!-- CDMA-only Call settings screen, setting option name-->
    <string name="sum_cdma_call_settings">Additional CDMA only call settings</string>
    <!-- Call setting screen, nework service setting name -->
    <string name="labelNwService">Network service settings</string>
    <!-- Call settings screen, setting option name -->
    <string name="labelCallerId">Caller ID</string>
    <!-- Additional call settings screen, setting summary text when Caller ID is hidden -->
    <string name="sum_hide_caller_id">Number hidden in outgoing calls</string>
    <!-- Additional call settings screen, setting summary text when Caller ID is shown -->
    <string name="sum_show_caller_id">Number displayed in outgoing calls</string>
    <!-- Additional call settings screen, setting summary text for default Caller ID value -->
    <string name="sum_default_caller_id">Use default operator settings to display my number in outgoing calls</string>
    <!-- Additional call settings screen, setting check box name -->
    <string name="labelCW">Call waiting</string>
    <!-- Additional call settings screen, setting summary text when call waiting check box is selected -->
    <string name="sum_cw_enabled">During a call, notify me of incoming calls</string>
    <!-- Additional call settings screen, setting summary text when call waiting check box is clear -->
    <string name="sum_cw_disabled">During a call, notify me of incoming calls</string>
    <!-- Call forwarding settings screen, section heading -->
    <string name="call_forwarding_settings">Call forwarding settings</string>
    <!-- Call settings screen, setting option name -->
    <string name="labelCF">Call forwarding</string>

    <!-- Call forwarding settings screen, setting option name -->
    <string name="labelCFU">Always forward</string>
    <!-- Call forwarding dialog box, text field label -->
    <string name="messageCFU">Always use this number</string>
    <!-- Call forwarding settings screen, setting summary text when forwarding all calls -->
    <string name="sum_cfu_enabled_indicator">Forwarding all calls</string>
    <!-- Call forwarding settings screen, setting summary text the Always forward is set -->
    <string name="sum_cfu_enabled">Forwarding all calls to <xliff:g id="phonenumber" example="555-1212">{0}</xliff:g></string>
    <!-- Call forwarding settings screen, Always forward is enabled but the number is unavailable -->
    <string name="sum_cfu_enabled_no_number">Number is unavailable</string>
    <!-- Call forwarding settings screen, setting summary text when Always forward is disabled -->
    <string name="sum_cfu_disabled">Disabled</string>

    <!-- Call forwarding settings screen, setting option name -->
    <string name="labelCFB">Forward when busy</string>
    <!-- Call forwarding dialog box, text field label -->
    <string name="messageCFB">Number when busy</string>
    <!-- Call forwarding settings screen, setting summary text when forwarding to specific number when busy -->
    <string name="sum_cfb_enabled">Forwarding to <xliff:g id="phonenumber" example="555-1212">{0}</xliff:g></string>
    <!-- Call forwarding settings screen, setting summary text when forwarding when busy is disabled -->
    <string name="sum_cfb_disabled">Disabled</string>
    <!-- Error message displayed after failing to disable forwarding calls when the phone is busy -->
    <string name="disable_cfb_forbidden">Your carrier does not support disabling call-forwarding when your phone is busy.</string>

    <!-- Call forwarding settings screen, setting option name -->
    <string name="labelCFNRy">Forward when unanswered</string>
    <!-- Call forwarding dialog box, text field label -->
    <string name="messageCFNRy">Number when unanswered</string>
    <!-- Call forwarding settings screen, setting summary text when forwarding to a specific number when unanswered -->
    <string name="sum_cfnry_enabled">Forwarding to <xliff:g id="phonenumber" example="555-1212">{0}</xliff:g></string>
    <!-- Call forwarding settings screen, setting summary text when Forward when unanswered is disabled -->
    <string name="sum_cfnry_disabled">Disabled</string>
    <!-- Error message displayed after failing to disable forwarding calls when the phone does not answer -->
    <string name="disable_cfnry_forbidden">Your carrier does not support disabling call-forwarding when your phone doesn\'t answer.</string>

    <!-- Call forwarding settings screen, setting option name -->
    <string name="labelCFNRc">Forward when unreachable</string>
    <!-- Call forwarding dialog box, text field label -->
    <string name="messageCFNRc">Number when unreachable</string>
    <!-- Call forwarding settings screen, setting summary text when forwarding to a specific number when unreachable-->
    <string name="sum_cfnrc_enabled">Forwarding to <xliff:g id="phonenumber" example="555-1212">{0}</xliff:g></string>
    <!-- Call forwarding settings screen, setting summary text when Forward when unreachable is disabled -->
    <string name="sum_cfnrc_disabled">Disabled</string>
    <!-- Error message displayed after failing to disable forwarding calls when the phone is unreachable -->
    <string name="disable_cfnrc_forbidden">Your carrier does not support disabling call-forwarding when your phone is unreachable.</string>

    <!-- Title of the progress dialog displayed while updating Call settings -->
    <string name="updating_title">Call settings</string>
    <!-- Title of the alert dialog displayed if an error occurs while updating Call settings -->
    <string name="error_updating_title">Call settings error</string>
    <!-- Toast in Call settings dialog while settings are being read -->
    <string name="reading_settings">Reading settings\u2026</string>
    <!-- Toast in Call settings dialog while settings are being saved -->
    <string name="updating_settings">Updating settings\u2026</string>
    <!-- Toast in Call settings dialog while settings are being reverted -->
    <string name="reverting_settings">Reverting settings\u2026</string>
    <!-- Status message displayed in the "Call settings error" dialog -->
    <string name="response_error">Unexpected response from network.</string>
    <!-- Status message displayed in the "Call settings error" dialog -->
    <string name="exception_error">Network or SIM card error.</string>
    <!-- Status message displayed in the "Call settings error" dialog when operation fails due to FDN -->
    <string name="fdn_only_error">Operations are only allowed on fixed dialing numbers.</string>
    <!-- Status message displayed in the "Call settings error" dialog when
         current SS request is modified to a different request by STK CC -->
    <string name="stk_cc_ss_to_dial_error">SS request modified to DIAL request.</string>
    <string name="stk_cc_ss_to_ussd_error">SS request modified to USSD request.</string>
    <string name="stk_cc_ss_to_ss_error">SS request modified to new SS request.</string>
    <!-- Status message displayed in the "Call settings error" dialog -->
    <string name="radio_off_error">Please turn on the radio before viewing these settings.</string>
    <!-- Button label used to dismiss the "Call settings error" dialog -->
    <string name="close_dialog">OK</string>
    <!-- Button label used in several settings-related dialogs -->
    <string name="enable">Enable</string>
    <!-- Button label used in several settings-related dialogs -->
    <string name="disable">Disable</string>
    <!-- Button label which indicates the user wants to update a stored
         phone number; used in several settings-related dialogs -->
    <string name="change_num">Update</string>
    <!-- Phone settings: Caller ID preference values -->
    <string-array name="clir_display_values">
        <!-- Phone settings "Caller ID" preference option: use the default value -->
        <item>Network default</item>
        <!-- Phone settings "Caller ID" preference option: hide outgoing Caller ID info -->
        <item>Hide number</item>
        <!-- Phone settings "Caller ID" preference option: show outgoing Caller ID info -->
        <item>Show number</item>
    </string-array>
    <!-- Phone settings: Internal keys used for Caller ID preference values.  DO NOT TRANSLATE. -->
    <string-array name="clir_values">
        <!-- Phone settings: Internal key used for Caller ID preference values.  DO NOT TRANSLATE. -->
        <item><xliff:g>DEFAULT</xliff:g></item>
        <!-- Phone settings: Internal key used for Caller ID preference values.  DO NOT TRANSLATE. -->
        <item><xliff:g>HIDE</xliff:g></item>
        <!-- Phone settings: Internal key used for Caller ID preference values.  DO NOT TRANSLATE. -->
        <item><xliff:g>SHOW</xliff:g></item>
    </string-array>

    <!-- voicemail setting strings -->
    <!-- Call settings screen, Label used in "Save voicemail number" dialog -->
    <string name="vm_save_number">Save voicemail number</string>
    <!-- Call settings screen, Set voicemail number dialog text -->
    <string name="vm_changed">Voicemail number changed.</string>
    <!-- Call settings screen, Set voicemail number dialog text -->
    <string name="vm_change_failed">Voicemail number change unsuccessful.\nPlease contact your carrier if this problem persists.</string>
    <!-- Call settings screen, displayed when vm provider supplied forwarding number change fails-->
    <string name="fw_change_failed">Forwarding number change unsuccessful.\nPlease contact your carrier if this problem persists.</string>
    <!-- Call settings screen, displayed when forwarding number read fails-->
    <string name="fw_get_in_vm_failed">Couldn\'t retrieve and save current forwarding number settings.\nSwitch to the new provider anyway?</string>
    <!-- Call settings screen, Set voicemail number dialog text -->
    <string name="no_change">No changes were made.</string>
    <!-- Call settings screen, "Voicemail" provider setting summary text when no provider is selected -->
    <string name="sum_voicemail_choose_provider">Choose voicemail service</string>
    <!-- Call settings screen, "Voicemail" screen, default option - My Carrier -->
    <string name="voicemail_default">My carrier</string>

    <!-- networks setting strings -->
    <!-- Mobile network settings screen title -->
    <string name="mobile_networks">Mobile network settings</string>
    <!-- Available networks screen title/heading -->
    <string name="label_available">Available networks</string>
    <!-- Mobile network settings screen, toast when searching for available networks -->
    <string name="load_networks_progress">Searching\u2026</string>
    <!-- Available networks screen, text when no networks are found -->
    <string name="empty_networks_list">No networks found.</string>
    <!-- Available networks screen, setting option name -->
    <string name="search_networks">Search networks</string>
    <!-- Available networks screen, toast when an error is encountered when searching for networks -->
    <string name="network_query_error">Error while searching for networks.</string>
    <!-- Available networks screen, toast when registering on a specific network -->
    <string name="register_on_network">Registering on <xliff:g id="network">%s</xliff:g>\u2026</string>
    <!-- Available networks screen, toast when SIM card isn't allowed on a network -->
    <string name="not_allowed">Your SIM card does not allow a connection to this network.</string>
    <!-- Available networks screen, toast when unable to connect to a network temporarily -->
    <string name="connect_later">Unable to connect to this network at this time. Please try again later.</string>
    <!-- Available networks screen, toast when registered on a specific network -->
    <string name="registration_done">Registered on network.</string>
    <!-- Mobile network settings screen setting option summary text -->
    <string name="sum_carrier_select">Select a network operator</string>
    <!-- Available networks screen, setting summary text -->
    <string name="sum_search_networks">Search for all available networks</string>
    <!-- Available networks screen, setting option name -->
    <string name="select_automatically">Select automatically</string>
    <!-- Available networks screen, setting summary text -->
    <string name="sum_select_automatically">Automatically select preferred network</string>
    <string name="register_automatically">Automatic registration...</string>
    <string name="preferred_network_mode_title">Network Mode</string>
    <string name="preferred_network_mode_summary">Change the network operating mode</string>
    <string name="preferred_network_mode_dialogtitle">Preferred network mode</string>
    <!-- Mobile network settings, summary for preferred network mode WCDMA preferred[CHAR LIMIT=100] -->
    <string name="preferred_network_mode_wcdma_perf_summary">Preferred network mode: WCDMA preferred</string>
    <!-- Mobile network settings, summary for preferred network mode GSM [CHAR LIMIT=100] -->
    <string name="preferred_network_mode_gsm_only_summary">Preferred network mode: GSM only</string>
    <!-- Mobile network settings, summary for preferred network mode WCDMA only [CHAR LIMIT=100] -->
    <string name="preferred_network_mode_wcdma_only_summary">Preferred network mode: WCDMA only</string>
    <!-- Mobile network settings, summary for preferred network mode GSM / UMTS [CHAR LIMIT=100] -->
    <string name="preferred_network_mode_gsm_wcdma_summary">Preferred network mode: GSM / WCDMA</string>
    <!-- Mobile network settings, summary for preferred network mode CDMA [CHAR LIMIT=100] -->
    <string name="preferred_network_mode_cdma_summary">Preferred network mode: CDMA</string>
    <!-- Mobile network settings, summary for preferred network mode CDMA / EvDo [CHAR LIMIT=100] -->
    <string name="preferred_network_mode_cdma_evdo_summary">Preferred network mode: CDMA / EvDo</string>
    <!-- Mobile network settings, summary for preferred network mode CDMA only [CHAR LIMIT=100] -->
    <string name="preferred_network_mode_cdma_only_summary">Preferred network mode: CDMA only</string>
    <!-- Mobile network settings, summary for preferred network mode EvDo only [CHAR LIMIT=100] -->
    <string name="preferred_network_mode_evdo_only_summary">Preferred network mode: EvDo only</string>
    <!-- Mobile network settings, summary for preferred network mode CDMA/EvDo/GSM/WCDMA[CHAR LIMIT=100] -->
    <string name="preferred_network_mode_cdma_evdo_gsm_wcdma_summary">Preferred network mode: CDMA/EvDo/GSM/WCDMA</string>
    <!-- Mobile network settings, summary for preferred network mode LTE [CHAR LIMIT=100] -->
    <string name="preferred_network_mode_lte_summary">Preferred network mode: LTE </string>
    <!-- Mobile network settings, summary for preferred network mode GSM/WCDMA/LTE [CHAR LIMIT=100] -->
    <string name="preferred_network_mode_lte_gsm_wcdma_summary">Preferred network mode: GSM/WCDMA/LTE</string>
    <!-- Mobile network settings, summary for preferred network mode CDMA+LTE/EVDO[CHAR LIMIT=100] -->
    <string name="preferred_network_mode_lte_cdma_evdo_summary">Preferred network mode: CDMA+LTE/EVDO</string>
    <!-- Mobile network settings, summary for preferred network mode Global[CHAR LIMIT=100] -->
    <string name="preferred_network_mode_global_summary">Preferred network mode: Global</string>
    <!-- Mobile network settings, summary for preferred network mode LTE / WCDMA[CHAR LIMIT=100] -->
    <string name="preferred_network_mode_lte_wcdma_summary">Preferred network mode: LTE / WCDMA</string>


    <string-array name="preferred_network_mode_choices">
        <item>LTE / WCDMA</item>
        <item>LTE</item>
        <item>Global</item>
        <item>GSM/WCDMA/LTE</item>
        <item>CDMA + LTE/EvDo</item>
        <item>CDMA/EvDo/GSM/WCDMA</item>
        <item>EvDo only</item>
        <item>CDMA w/o EvDo</item>
        <item>CDMA / EvDo auto</item>
        <item>GSM / WCDMA auto</item>
        <item>WCDMA only</item>
        <item>GSM only</item>
        <item>GSM / WCDMA preferred</item>
    </string-array>
    <string-array name="preferred_network_mode_values"  translatable="false">
        <item>"12"</item>
        <item>"11"</item>
        <item>"10"</item>
        <item>"9"</item>
        <item>"8"</item>
        <item>"7"</item>
        <item>"6"</item>
        <item>"5"</item>
        <item>"4"</item>
        <item>"3"</item>
        <item>"2"</item>
        <item>"1"</item>
        <item>"0"</item>
    </string-array>
    <!-- Mobile network settings, network mode choices for a device supporting CDMA and LTE [CHAR LIMIT=25] -->
    <string-array name="preferred_network_mode_choices_lte">
        <item>LTE / CDMA</item>
        <item>CDMA</item>
    </string-array>
    <string-array name="preferred_network_mode_values_lte" translatable="false">
        <item>"7"</item>
        <item>"4"</item>
    </string-array>
    <!-- Mobile network settings screen, data enabling checkbox name -->
    <string name="data_enabled">Data enabled</string>
    <!-- Mobile network settings screen, setting summary text when check box is not selected (explains what selecting it would do) -->
    <string name="data_enable_summary">Enable data access over Mobile network</string>
    <!-- Mobile network settings screen, setting check box name -->
    <string name="roaming">Data roaming</string>
    <!-- Mobile network settings screen, setting summary text when check box is selected -->
    <string name="roaming_enable">Connect to data services when roaming</string>
    <!-- Mobile network settings screen, setting summary text when check box is clear -->
    <string name="roaming_disable">Connect to data services when roaming</string>
    <!-- Mobile network settings UI: notification message shown when you
         lose data connectivity because you're roaming and you have the
         "data roaming" feature turned off. -->
    <string name="roaming_reenable_message">You have lost data connectivity because you left your home network with data roaming turned off.</string>
    <!-- Mobile network settings screen, dialog message when user selects the Data roaming check box -->
    <string name="roaming_warning">Allow data roaming? You may incur significant roaming charges!</string>
    <string name="gsm_umts_options">GSM/UMTS Options</string>
    <string name="cdma_options">CDMA Options</string>
    <string name="mobile_network_setting">Mobile Network Settings</string>
    <string name="network_settings_sel_sub">Select Subscription</string>
    <string name="network_manage_settings">Network Settings</string>
    <string name="title_data_settings">Data Settings</string>
    <string name="summary_manage_subscriptions">Manage Network settings of each subscriptions</string>

    <!-- Screen option on the mobile network settings to go into data usage settings -->
    <string name="throttle_data_usage">Data usage</string>
    <!-- Title for the data usage settings screen -->
    <string name="throttle_settings_title">Carrier data policy</string>
    <!-- Data usage settings screen option for checking the current usage -->
    <string name="throttle_current_usage">Data used in current period</string>
    <!-- Data usage settings screen option for time frame-->
    <string name="throttle_time_frame">Data use period</string>
    <!-- Data usage settings screen option for throttling rate-->
    <string name="throttle_rate">Data rate policy</string>
    <!-- Data usage settings screen option for accessing the carrier website-->
    <string name="throttle_help">Learn more</string>

    <string name="throttle_status_subtext"><xliff:g id="used">%1$s</xliff:g> (<xliff:g id="used">%2$d</xliff:g>\u066A) of <xliff:g id="used">%3$s</xliff:g> period maximum\nNext period starts in <xliff:g id="used">%4$d</xliff:g> days (<xliff:g id="used">%5$s</xliff:g>)</string>

    <string name="throttle_data_usage_subtext"><xliff:g id="used">%1$s</xliff:g> (<xliff:g id="used">%2$d</xliff:g>\u066A) of <xliff:g id="used">%3$s</xliff:g> period maximum</string>

    <string name="throttle_data_rate_reduced_subtext"><xliff:g id="used">%1$s</xliff:g> maximum exceeded\nData rate reduced to <xliff:g id="used">%2$d</xliff:g> Kb/s</string>

    <string name="throttle_time_frame_subtext"><xliff:g id="used">%1$d</xliff:g>\u066A of cycle elapsed\nNext period starts in <xliff:g id="used">%2$d</xliff:g> days (<xliff:g id="used">%3$s</xliff:g>)</string>

    <string name="throttle_rate_subtext">Data rate reduced to <xliff:g id="used">%1$d</xliff:g> Kb/s if data use limit is exceeded</string>

    <string name="throttle_help_subtext">More information about your carrier\'s mobile network data use policy</string>

    <!-- Cell broadcast SMS strings -->
    <string name="cdma_cell_broadcast_sms">Cell Broadcast SMS</string>

    <string name="cell_broadcast_sms">Cell Broadcast SMS</string>

    <string name="enable_disable_cell_bc_sms">Cell Broadcast SMS</string>
    <string name="cell_bc_sms_enable">Cell Broadcast SMS enabled</string>
    <string name="cell_bc_sms_disable">Cell Broadcast SMS disabled</string>

    <string name="cb_sms_settings">Cell Broadcast SMS settings</string>

    <string name="enable_disable_emergency_broadcast">Emergency Broadcast</string>
    <string name="emergency_broadcast_enable">Emergency Broadcast enabled</string>
    <string name="emergency_broadcast_disable">Emergency Broadcast disabled</string>

    <string name="enable_disable_administrative">Administrative</string>
    <string name="administrative_enable">Administrative enabled</string>
    <string name="administrative_disable">Administrative disabled</string>

    <string name="enable_disable_maintenance">Maintenance</string>
    <string name="maintenance_enable">Maintenance enabled</string>
    <string name="maintenance_disable">Maintenance disabled</string>

    <string name="general_news_settings">General News</string>
    <string name="bf_news_settings">Business and Financial News</string>
    <string name="sports_news_settings">Sports News</string>
    <string name="entertainment_news_settings">Entertainment News</string>

    <string name="enable_disable_local">Local</string>
    <string name="local_enable">Local news enabled</string>
    <string name="local_disable">Local news disabled</string>

    <string name="enable_disable_regional">Regional</string>
    <string name="regional_enable">Regional news enabled</string>
    <string name="regional_disable">Regional news disabled</string>

    <string name="enable_disable_national">National</string>
    <string name="national_enable">National news enabled</string>
    <string name="national_disable">National news disabled</string>

    <string name="enable_disable_international">International</string>
    <string name="international_enable">International news enabled</string>
    <string name="international_disable">International news disabled</string>

    <string name="list_language_title">Language</string>
    <string name="list_language_summary">Select the news language</string>
    <string-array name="list_language_entries">
        <item>English</item>
        <item>French</item>
        <item>Spanish</item>
        <item>Japanese</item>
        <item>Korean</item>
        <item>Chinese</item>
        <item>Hebrew</item>
    </string-array>
    <string-array name="list_language_values">
        <item>"1"</item>
        <item>"2"</item>
        <item>"3"</item>
        <item>"4"</item>
        <item>"5"</item>
        <item>"6"</item>
        <item>"7"</item>
    </string-array>
    <string name="list_language_dtitle">Languages</string>

    <string name="enable_disable_local_weather">Local Weather</string>
    <string name="local_weather_enable">Local Weather enabled</string>
    <string name="local_weather_disable">Local Weather disabled</string>

    <string name="enable_disable_atr">Area Traffic Reports</string>
    <string name="atr_enable">Area Traffic Reports enabled</string>
    <string name="atr_disable">Area Traffic Reports disabled</string>

    <string name="enable_disable_lafs">Local Airport Flight Schedules</string>
    <string name="lafs_enable">Local Airport Flight Schedules enabled</string>
    <string name="lafs_disable">Local Airport Flight Schedules disabled</string>

    <string name="enable_disable_restaurants">Restaurants</string>
    <string name="restaurants_enable">Restaurants enabled</string>
    <string name="restaurants_disable">Restaurants disabled</string>

    <string name="enable_disable_lodgings">Lodgings</string>
    <string name="lodgings_enable">Lodgings enabled</string>
    <string name="lodgings_disable">Lodgings disabled</string>

    <string name="enable_disable_retail_directory">Retail Directory</string>
    <string name="retail_directory_enable">Retail Directory enabled</string>
    <string name="retail_directory_disable">Retail Directory disabled</string>

    <string name="enable_disable_advertisements">Advertisements</string>
    <string name="advertisements_enable">Advertisements enabled</string>
    <string name="advertisements_disable">Advertisements disabled</string>

    <string name="enable_disable_stock_quotes">Stock Quotes</string>
    <string name="stock_quotes_enable">Stock Quotes enabled</string>
    <string name="stock_quotes_disable">Stock Quotes disabled</string>

    <string name="enable_disable_eo">Employment Opportunities</string>
    <string name="eo_enable">Employment Opportunities enabled</string>
    <string name="eo_disable">Employment Opportunities disabled</string>

    <string name="enable_disable_mhh">Medical, Health and Hospital</string>
    <string name="mhh_enable">Medical, Health and Hospital enabled</string>
    <string name="mhh_disable">Medical, Health and Hospital disabled</string>

    <string name="enable_disable_technology_news">Technology News</string>
    <string name="technology_news_enable">Technology News enabled</string>
    <string name="technology_news_disable">Technology News disabled</string>

    <string name="enable_disable_multi_category">Multi-category</string>
    <string name="multi_category_enable">Multi-category enabled</string>
    <string name="multi_category_disable">Multi-category disabled</string>

    <!-- GSM/UMTS Options strings -->
    <string name="gsm_umts_network_preferences_title">GSM/UMTS Network Preferences</string>
    <string name="gsm_umts_network_preferneces_summary">Not implemented yet! </string>
    <string name="gsm_umts_network_preferences_dialogtitle">GSM/UMTS network preferences</string>
    <string-array name="gsm_umts_network_preferences_choices">
        <item>GSM/WCDMA (auto mode)</item>
        <item>WCDMA only</item>
        <item>GSM only</item>
        <item>GSM/WCDA (WCDMA preferred)</item>
    </string-array>
    <string-array name="gsm_umts_network_preferences_values">
        <item>"0"</item>
        <item>"1"</item>
        <item>"2"</item>
        <item>"3"</item>
    </string-array>

    <!-- Mobile network settings screen, setting option name -->
    <string name="prefer_2g">Use only 2G networks</string>
    <!-- Mobile network settings screen, setting summary text -->
    <string name="prefer_2g_summary">Saves battery</string>

    <!-- CDMA System select strings -->
    <!-- Mobile network settings screen, setting option name -->
    <string name="cdma_system_select_title">System select</string>
    <!-- Mobile network settings screen, setting summary text -->
    <string name="cdma_system_select_summary">Change the cdma roaming mode</string>
    <!-- System select settings screen title -->
    <string name="cdma_system_select_dialogtitle">System select</string>
    <string-array name="cdma_system_select_choices">
        <!-- System select dialog screen, setting option name -->
        <item>Home only</item>
        <!-- Remove the following option "Affiliated Networks" from the option list -->
        <!-- <item>Affiliated Networks</item> -->
        <!-- System select dialog screen, setting option name -->
        <item>Automatic</item>
    </string-array>
    <string-array name="cdma_system_select_values" translatable="false">
        <!-- Do not translate. -->
        <item>"0"</item>
        <!-- Remove the following value "1" which corresponds to "Affiliated Networks" above -->
        <!-- <item>"1"</item>  -->
        <!-- Do not translate. -->
        <item>"2"</item>
    </string-array>

    <!-- CDMA Options strings -->
    <string name="cdma_roaming_mode_title">CDMA Roaming Mode</string>
    <string name="cdma_roaming_mode_summary">Change the cdma roaming mode</string>
    <string name="cdma_roaming_mode_dialogtitle">CDMA roaming mode</string>
    <string-array name="cdma_roaming_mode_choices">
        <item>Home Networks only</item>
        <item>Affiliated Networks</item>
        <item>Any Network</item>
    </string-array>
    <string-array name="cdma_roaming_mode_values">
        <item>"0"</item>
        <item>"1"</item>
        <item>"2"</item>
    </string-array>
    <string name="cdma_network_preferences_title">CDMA Network Preferences</string>
    <string name="cdma_network_preferneces_summary">Not implemented yet! </string>
    <string name="cdma_network_preferences_dialogtitle">CDMA network preferences</string>
    <string-array name="cdma_network_preferences_choices">
        <item>CDMA/EvDo</item>
        <item>CDMA only</item>
        <item>EvDo only</item>
    </string-array>
    <string-array name="cdma_network_preferences_values">
        <item>"0"</item>
        <item>"1"</item>
        <item>"2"</item>
    </string-array>
    <string name="cdma_subscription_title">CDMA Subscription</string>
    <string name="cdma_subscription_summary">Change between RUIM/SIM and NV</string>
    <string name="cdma_subscription_dialogtitle">subscription</string>
    <string-array name="cdma_subscription_choices">
        <item>RUIM/SIM</item>
        <item>NV</item>
    </string-array>
    <string-array name="cdma_subscription_values">
        <item>"0"</item>
        <item>"1"</item>
    </string-array>
    <!-- Preference title with which users can activate CDMA network [CHAR LIMIT=30] -->
    <string name="cdma_activate_device">Activate device</string>
    <!-- Preference title for launching an account manager page for prepaid LTE [CHAR LIMIT=30] -->
    <string name="cdma_lte_data_service">Set up data service</string>

    <!-- Call Independent services screen title-->
    <string name="call_ind_services">Call Independent Services</string>
    <!-- button name for launching sub1, sub2 screen for Multi Sim Functionality-->
    <string name="callind_multi_sim">Select Subscription</string>
    <!-- button name for direct launch of Call Feature screen for Single Sim Functionality -->
    <string name="callind">Call Feature Settings</string>

    <!-- dual sub one, setting option name -->
    <string name="subone">Subscription 1</string>
    <!-- dual mode settings screen, setting summary text -->
    <string name="sub_one">Manage Subscription 1</string>
    <!-- dual sub two, setting option name -->
    <string name="subtwo">Subscription 2</string>
    <!-- dual mode settings screen, setting summary text -->
    <string name="sub_two">Manage Subscription 2</string>

    <!-- dual prompt, setting option name -->
    <string name="prompt">Prompt</string>
    <!-- dual mode settings screen, setting summary text -->
    <string name="prompt_user">Prompt User</string>

    <!-- FDN settings strings -->
    <!-- Call settings screen, setting option name -->
    <string name="fdn">Fixed Dialing Numbers</string>
    <!-- Call settings screen, button label that takes you to
         the Fixed Dialing Number management screen -->
    <string name="manage_fdn_list">FDN list</string>
    <!-- Call settings screen, preference item label -->
    <string name="fdn_activation">FDN activation</string>
    <!-- Call settings setting option name when FDN is enabled -->
    <string name="fdn_enabled">Fixed Dialing Numbers are enabled</string>
    <!-- Call settings setting option name  when FDN is disabled-->
    <string name="fdn_disabled">Fixed Dialing Numbers are disabled</string>
    <!-- Call settings screen, setting option name -->
    <string name="enable_fdn">Enable FDN</string>
    <!-- Call settings screen, setting option name -->
    <string name="disable_fdn">Disable FDN</string>
    <!-- Call settings screen, setting option name -->
    <string name="change_pin2">Change PIN2</string>
    <!-- Call settings screen, setting option name when FDN is enabled -->
    <string name="enable_fdn_ok">Disable FDN</string>
    <!-- Call settings screen, setting option name when FDN is disabled -->
    <string name="disable_fdn_ok">Enable FDN</string>
    <!-- Call settings screen, toast when FDN service is unavailable-->
    <string name="fdn_unavailable">FDN Service is not available</string>
    <!-- Call settings screen, setting summary text -->
    <string name="sum_fdn">Manage Fixed Dialing Numbers</string>
    <!-- Call settings, FDN screen, setting option name -->
    <string name="sum_fdn_change_pin">Change PIN for FDN access</string>
    <!-- Call settings, FDN screen, setting option name -->
    <string name="sum_fdn_manage_list">Manage phone number list</string>
    <string name="voice_privacy">Voice Privacy</string>
    <string name="voice_privacy_summary">Enable enhanced privacy mode</string>
    <string name="tty_mode_title">TTY mode</string>
    <string name="tty_mode_summary">Enable TTY mode</string>
    <string name="tty_mode_option_title">TTY mode</string>
    <string name="tty_mode_option_summary">Set TTY mode</string>
    <string name="auto_retry_mode_title">Auto Retry</string>
    <string name="auto_retry_mode_summary">Enable Auto Retry mode</string>

    <!-- FDN list screen: menu item label -->
    <string name="menu_add">Add contact</string>
    <!-- FDN list screen: menu item label -->
    <string name="menu_edit">Edit contact</string>
    <!-- FDN list screen: menu item label -->
    <string name="menu_delete">Delete contact</string>

    <!-- FDN related strings -->
    <!-- Label for PIN2 entry screen -->
    <string name="get_pin2">Enter PIN2</string>
    <!-- "Edit FDN Contact" screen: Label for the "name" text field -->
    <string name="name">Name</string>
    <!-- "Edit FDN Contact" screen: Label for the "number" text field -->
    <string name="number">Number</string>
    <!-- "Edit FDN Contact" screen: Button label for "save" action -->
    <string name="save">Save</string>
    <!-- Title of "Edit FDN Contact" screen for a new contact -->
    <string name="add_fdn_contact">Add fixed dialing number</string>
    <!-- "Edit FDN Contact" screen: status message displayed in a popup (toast) -->
    <string name="adding_fdn_contact">Adding fixed dialing number\u2026</string>
    <!-- "Edit FDN Contact" screen: status message displayed in a popup (toast) -->
    <string name="fdn_contact_added">Fixed dialing number added.</string>
    <!-- Title of "Edit FDN Contact" screen when editing an already-existing contact -->
    <string name="edit_fdn_contact">Edit fixed dialing number</string>
    <!-- "Edit FDN Contact" screen: status message displayed in a popup (toast) -->
    <string name="updating_fdn_contact">Updating fixed dialing number\u2026</string>
    <!-- "Edit FDN Contact" screen: status message displayed in a popup (toast) -->
    <string name="fdn_contact_updated">Fixed dialing number updated.</string>
    <!-- Title of "Delete FDN Contact" screen -->
    <string name="delete_fdn_contact">Delete fixed dialing number</string>
    <!-- "Delete FDN Contact" screen: status message displayed in a popup (toast) -->
    <string name="deleting_fdn_contact">Deleting fixed dialing number\u2026</string>
    <!-- "Delete FDN Contact" screen: status message displayed in a popup (toast) -->
    <string name="fdn_contact_deleted">Fixed dialing number deleted.</string>
    <!-- FDN settings: error message displayed in a popup (toast) -->
    <string name="pin2_invalid">FDN not updated: you entered an incorrect PIN.</string>
    <!-- FDN settings: error message displayed in a popup (toast) -->
    <string name="fdn_invalid_number">FDN not updated: number cannot exceed 20 digits.</string>

    <!-- ADN related strings -->
    <!-- Placeholder text displayed while loading the list of SIM contacts -->
    <string name="simContacts_emptyLoading">Reading from SIM card\u2026</string>
    <!-- Call settings, string that appears on FDN contact list when there are no contacts on the SIM. -->
    <string name="simContacts_empty">No contacts on your SIM card.</string>
    <!-- Call settings: title of the dialog that lets you select contacts from the SIM. -->
    <string name="simContacts_title">Select contacts to import</string>
    <!-- Appears when user tries to import contacts in SIM during Airplane mode
      [CHAR LIMIT=NONE] -->
    <string name="simContacts_airplaneMode">To import contacts from SIM card, please turn off Airplane mode.</string>

    <!-- SIM PIN strings -->
    <!-- Title of "Enable/disable SIM PIN" screen -->
    <string name="enable_pin">Enable/disable SIM PIN</string>
    <!-- Title of "Change SIM PIN" screen -->
    <string name="change_pin">Change SIM PIN</string>
    <!-- SIM PIN screen: label for PIN entry widget -->
    <string name="enter_pin_text">SIM PIN:</string>
    <!-- SIM PIN screen: label for PIN entry widget -->
    <string name="oldPinLabel">Old PIN</string>
    <!-- SIM PIN screen: label for PIN entry widget -->
    <string name="newPinLabel">New PIN</string>
    <!-- SIM PIN screen: label for PIN entry widget -->
    <string name="confirmPinLabel">Confirm new PIN</string>
    <!-- SIM PIN screen: error message -->
    <string name="badPin">The old PIN you typed is not correct. Please try again.</string>
    <!-- SIM PIN screen: error message -->
    <string name="mismatchPin">The PINs you entered do not match. Please try again.</string>
    <!-- SIM PIN screen: error message when PIN is too short or too long -->
    <string name="invalidPin">Type a PIN that is 4 to 8 numbers.</string>
    <!-- Title of "Disable SIM PIN" screen -->
    <string name="disable_sim_pin">Disable SIM PIN</string>
    <!-- Title of "Enable SIM PIN" screen -->
    <string name="enable_sim_pin">Enable SIM PIN</string>
    <!-- SIM PIN screen: progress message displayed while enabling -->
    <string name="enable_in_progress">Please wait\u2026</string>
    <!-- SIM PIN screen: status message displayed in a popup (toast) -->
    <string name="enable_pin_ok">SIM PIN enabled</string>
    <!-- SIM PIN screen: status message displayed in a popup (toast) -->
    <string name="disable_pin_ok">SIM PIN disabled</string>
    <!-- SIM PIN screen: error message displayed in a popup (toast) -->
    <string name="pin_failed">The PIN you typed was incorrect</string>
    <!-- SIM PIN screen: status message displayed in a popup (toast) -->
    <string name="pin_changed">SIM PIN changed successfully</string>
    <!-- SIM PIN screen: status message displayed in a popup (toast) -->
    <string name="pin2_unblocked">PIN2 Unblocked!</string>
    <!-- SIM PIN screen: error message displayed in a dialog -->
    <string name="puk_requested">Password incorrect, PIN2 Blocked! PUK2 requested.</string>

    <!-- SIM PIN2 strings -->
    <!-- SIM PIN2 screen: label for PIN entry widget -->
    <string name="enter_pin2_text">PIN2</string>
    <!-- SIM PIN2 screen: label for PIN entry widget -->
    <string name="oldPin2Label">Old PIN2</string>
    <!-- SIM PIN2 screen: label for PIN entry widget -->
    <string name="newPin2Label">New PIN2</string>
    <!-- SIM PIN2 screen: label for PIN entry widget -->
    <string name="confirmPin2Label">Confirm new PIN2</string>
    <!-- SIM PIN2 screen: error message -->
    <string name="badPuk2">The PUK2 you typed is not correct. Please try again. </string>
    <!-- SIM PIN2 screen: error message -->
    <string name="badPin2">The old PIN2 you typed is not correct. Please try again.</string>
    <!-- SIM PIN2 screen: error message -->
    <string name="mismatchPin2">The PIN2s you entered do not match. Please try again.</string>
    <!-- SIM PIN2 screen: error message -->
    <string name="invalidPin2">Type a PIN2 that is 4 to 8 numbers.</string>
    <!-- SIM PIN2 screen: error message -->
    <string name="invalidPuk2">Type a PUK2 that is 8 numbers.</string>
    <!-- SIM PIN2 screen: status message displayed in a popup (toast) -->
    <string name="pin2_changed">PIN2 changed successfully</string>
    <!-- SIM PIN2 screen: label for PUK2 entry widget -->
    <string name="label_puk2_code">Type PUK2 code</string>
    <!-- SIM PIN2 screen: error message displayed in a dialog -->
    <string name="fdn_enable_puk2_requested">Password incorrect, PIN2 Blocked. Please change PIN2 and retry!</string>
    <!-- SIM PIN2 screen: error message displayed in a dialog -->
    <string name="puk2_requested">Password incorrect, SIM is locked! PUK2 requested.</string>
    <!-- SIM PIN2 screen: error message -->
    <string name="puk2_blocked">PUK2 is permanently blocked.</string>
    <!-- SIM PIN2 screen: error message -->
    <string name="pin2_attempts">\nAttempts Remaining :</string>

    <!-- SIM PIN screen: button label -->
    <string name="doneButton">Done</string>

    <!-- In-call screen: status label for a conference call -->
    <string name="caller_manage_header">Conference call <xliff:g id="conf_call_time">%s</xliff:g></string>
    <!-- In-call screen: Button label on "Manage conference" panel -->
    <string name="caller_manage_manage_done_text">Back to call</string>

    <!-- Used in FakePhoneActivity test code.  DO NOT TRANSLATE. -->
    <string name="fake_phone_activity_phoneNumber_text">(650) 555-1234</string>
    <!-- Used in FakePhoneActivity test code.  DO NOT TRANSLATE. -->
    <string name="fake_phone_activity_infoText_text">Incoming phone number</string>
    <!-- Used in FakePhoneActivity test code.  DO NOT TRANSLATE. -->
    <string name="fake_phone_activity_placeCall_text">Fake Incoming Call</string>

    <!-- Button label on "SIM Missing" screen -->
    <string name="sim_missing_continueView_text">Continue without SIM card</string>
    <!-- Message displayed on "SIM Missing" screen -->
    <string name="sim_missing_msg_text">No SIM card found. Please insert a SIM card into the phone.</string>

    <!-- Button label on "SIM Unlock" screen -->
    <string name="sim_unlock_dismiss_text">Dismiss</string>
    <!-- Button label on "SIM Unlock" screen -->
    <string name="sim_unlock_unlock_text">Unlock</string>
    <!-- Progress message displayed on "SIM Unlock" screen -->
    <string name="sim_unlock_status_text">Authenticating PIN\u2026</string>

    <!-- Call settings screen, Set voicemail dialog title -->
    <string name="voicemail_settings_number_label">Voicemail number</string>

    <!-- Card titles -->
    <!-- In-call screen: status label for a call in the "dialing" state -->
    <string name="card_title_dialing">Dialing</string>
    <!-- In-call screen: status label for a re-dialing call -->
    <string name="card_title_redialing">Retrying</string>
    <!-- In-call screen: status label for Unconditional Call Forwarding enabled  -->
    <string name="card_title_unconditionalCF">Call Forward Unconditional is enabled</string>
    <!-- In-call screen: status label for Conditional Call Forwarding enabled  -->
    <string name="card_title_conditionalCF">Call Forward Conditional is enabled</string>
    <!-- In-call screen: status label for a forwarded MO call  -->
    <string name="card_title_MOcall_forwarding">Outgoing Forwarded Call</string>
    <!-- In-call screen: status label when Call waiting is enabled on remote party  -->
    <string name="card_title_calliswaiting">Call Waiting</string>
    <!-- In-call screen: status label for MO call, when the caller & callee both belng to a CUG group -->
    <string name="card_title_cugcall">CUG Call</string>
    <!-- In-call screen: status label when MO calls are barred -->
    <string name="card_title_outgoing_barred">Outgoing Calls Barred</string>
    <!-- In-call screen: status label for MO calls, when incoming calls are barred at remote party -->
    <string name="card_title_incoming_barred">Incoming Calls Barred</string>
    <!-- In-call screen: status label for MO calls when CLIR Suppression is rejected -->
    <string name="card_title_clir_suppression_rejected">CLIR Suppression Rejected</string>
    <!-- In-call screen: status label when MO call gets deflected to another party -->
    <string name="card_title_call_deflected">Call Deflected</string>
    <!-- In-call screen: status label for incoming call being forwarded to other remote party  -->
    <string name="card_title_MTcall_forwarding">Incoming Call is Forwarded</string>
    <!-- In-call screen: status label for incoming call forwarded from other remote party -->
    <string name="card_title_forwarded_MTcall">Forwarded Incoming Call</string>
    <!-- In-call screen: status label for incoming call which is answered & then put on hold  -->
    <string name="card_title_callonhold">Put on Hold</string>
    <!-- In-call screen: status label for incoming call put on hold & then retreived back -->
    <string name="card_title_callretrieved">Call Retreived</string>
    <!-- In-call screen: status label for incoming call which is part of MultiParty Call -->
    <string name="card_title_multipartycall">MultiParty Call</string>
    <!-- In-call screen: status label for incoming call which is answered,put on hold & then released -->
    <string name="card_title_callonhold_released">Call Released</string>
    <!-- In-call screen: status label for incoming call forward check received -->
    <string name="card_title_forwardcheckreceived">Forward Check Received</string>
    <!-- In-call screen: status label for incoming call connecting through ECT -->
    <string name="card_title_callconnectingect">Call Connecting ECT</string>
    <!-- In-call screen: status label for incoming call connected through ECT -->
    <string name="card_title_callconnectedect">Call Connected ECT</string>
    <!-- In-call screen: status label for incoming call is a deflected call -->
    <string name="card_title_deflectedcall">Deflected Call</string>
    <!-- In-call screen: status label for a call in progress -->
    <string name="card_title_in_progress">Current call</string>
    <!-- In-call screen: status label for a conference call -->
    <string name="card_title_conf_call">Conference call</string>
    <!-- In-call screen: status label for an incoming call -->
    <string name="card_title_incoming_call">Incoming call</string>
    <!-- In-call screen: status label for an cdma call waiting -->
    <string name="card_title_cdma_call_waiting">Cdma callwaiting </string>
    <!-- In-call screen: status label displayed briefly after a call ends -->
    <string name="card_title_call_ended">Call ended</string>
    <!-- In-call screen: status label for call that's on hold -->
    <string name="card_title_on_hold">On hold</string>
    <!-- In-call screen: status label for a call that's in the process of hanging up -->
    <string name="card_title_hanging_up">Hanging up</string>
    <!-- In-call screen: status label for a call that's in CDMA flash mode -->
    <string name="card_title_in_call">In call</string>
    <!-- In-call screen: special status label that shows your own phone
         number during emergency callback mode (ECM) [CHAR LIMIT=30] -->
    <string name="card_title_my_phone_number">My number is <xliff:g id="my_phone_number">%s</xliff:g></string>

    <!-- Notification strings -->
    <!-- Missed call notification label, used when there's exactly one missed call -->
    <string name="notification_missedCallTitle">Missed call</string>
    <!-- Missed call notification label, used when there are two or more missed calls -->
    <string name="notification_missedCallsTitle">Missed calls</string>
    <!-- Missed call notification message used when there are multiple missed calls -->
    <string name="notification_missedCallsMsg"><xliff:g id="num_missed_calls">%s</xliff:g> missed calls</string>
    <!-- Missed call notification message used for a single missed call, including
         the caller-id info from the missed call -->
    <string name="notification_missedCallTicker">Missed call from <xliff:g id="missed_call_from">%s</xliff:g></string>
    <!-- The "label" of the in-call Notification for an ongoing call, used
         as the format string for a Chronometer widget. -->
    <string name="notification_ongoing_call_format">Current call (<xliff:g id="duration">%s</xliff:g>)</string>
    <!-- The "label" of the in-call Notification for a call that's on hold -->
    <string name="notification_on_hold">On hold</string>
    <!-- The "label" of the in-call Notification for an incoming ringing call -->
    <string name="notification_incoming_call">Incoming call</string>
    <!-- Label for the "Voicemail" notification item, when expanded. -->
    <string name="notification_voicemail_title">New voicemail</string>
    <!-- Label for the expanded "Voicemail" notification item,
         including a count of messages. -->
    <string name="notification_voicemail_title_count">New voicemail (<xliff:g id="count">%d</xliff:g>)</string>
    <!-- Message displayed in the "Voicemail" notification item, allowing the user
         to dial the indicated number. -->
    <string name="notification_voicemail_text_format">Dial <xliff:g id="voicemail_number">%s</xliff:g></string>
    <!-- Message displayed in the "Voicemail" notification item,
         indicating that there's no voicemail number available -->
    <string name="notification_voicemail_no_vm_number">Voicemail number unknown</string>
    <!-- Label for the "No service" notification item, when expanded. -->
    <string name="notification_network_selection_title">No service</string>
    <!-- Label for the expanded "No service" notification item, including the
         operator name set by user -->
    <string name="notification_network_selection_text">Selected network (<xliff:g id="operator_name">%s</xliff:g>) unavailable</string>

    <!-- In-call screen: call failure message displayed in an error dialog -->
    <string name="incall_error_power_off">To place a call, first turn off Airplane mode.</string>
    <!-- In-call screen: call failure message displayed in an error dialog.
         This string is currently unused (see comments in InCallScreen.java.) -->
    <string name="incall_error_emergency_only">Not registered on network.</string>
    <!-- In-call screen: call failure message displayed in an error dialog -->
    <string name="incall_error_out_of_service">Mobile network not available.</string>
    <!-- In-call screen: call failure message displayed in an error dialog -->
    <string name="incall_error_no_phone_number_supplied">Call not sent, no valid number entered.</string>
    <!-- In-call screen: call failure message displayed in an error dialog -->
    <string name="incall_error_call_failed">Call not sent.</string>
    <!-- In-call screen: status message displayed in a dialog when starting an MMI -->
    <string name="incall_status_dialed_mmi">Starting MMI sequence\u2026</string>
    <!-- In-call screen: status message displayed in a dialog when starting a feature code -->
    <string name="incall_status_dialed_fc">Starting feature code sequence\u2026</string>
    <!-- In-call screen: message displayed in an error dialog -->
    <string name="incall_error_supp_service_unknown">Unsupported service.</string>
    <!-- In-call screen: message displayed in an error dialog -->
    <string name="incall_error_supp_service_switch">Unable to switch calls.</string>
    <!-- In-call screen: message displayed in an error dialog -->
    <string name="incall_error_supp_service_separate">Unable to separate call.</string>
    <!-- In-call screen: message displayed in an error dialog -->
    <string name="incall_error_supp_service_transfer">Unable to transfer call.</string>
    <!-- In-call screen: message displayed in an error dialog -->
    <string name="incall_error_supp_service_conference">Unable to conference calls.</string>
    <!-- In-call screen: message displayed in an error dialog -->
    <string name="incall_error_supp_service_reject">Unable to reject call.</string>
    <!-- In-call screen: message displayed in an error dialog -->
    <string name="incall_error_supp_service_hangup">Unable to release call(s).</string>

    <!-- In-call screen: "call type" indication for a SIP call [CHAR LIMIT=30]  -->
    <string name="incall_call_type_label_sip">Internet call</string>

    <!-- Dialog title for the "radio enable" UI for emergency calls -->
    <string name="emergency_enable_radio_dialog_title">Emergency call</string>
    <!-- Status message for the "radio enable" UI for emergency calls -->
    <string name="emergency_enable_radio_dialog_message">Turning on radio\u2026</string>
    <!-- Status message for the "radio enable" UI for emergency calls -->
    <string name="emergency_enable_radio_dialog_retry">Out of service area, retrying\u2026</string>

    <!-- Dialer text on Emergency Dialer -->
    <!-- Emergency dialer: message displayed in an error dialog -->
    <string name="dial_emergency_error">Call not sent, <xliff:g id="non_emergency_number">%s</xliff:g> is not an emergency number!</string>
    <!-- Emergency dialer: message displayed in an error dialog -->
    <string name="dial_emergency_empty_error">Call not sent, please dial an emergency number!</string>

    <!-- Displayed in the text entry box in the dialer when in landscape mode to guide the user
         to dial using the physical keyboard -->
    <string name="dialerKeyboardHintText">Use keyboard to dial</string>

    <!-- Hint text displayed in the "digits" field at the top of the
         in-call DTMF dialpad.  (This hint reminds the user that the
         dialpad is there to generate tones, not to add a new call.) -->
    <string name="dtmfDialpadHintText">Touch tone keypad</string>

    <!-- Text for the onscreen "Hold" button -->
    <string name="onscreenHoldText">Hold</string>
    <!-- Text for the onscreen "Hold" button in the "Unhold" state -->
    <string name="onscreenUnholdText">Unhold</string>
    <!-- Text for the onscreen "End call" button -->
    <string name="onscreenEndCallText">End</string>
    <!-- Text for the onscreen "Show Dialpad" button -->
    <string name="onscreenShowDialpadText">Dialpad</string>
    <!-- Text for the onscreen "Hide Dialpad" button -->
    <string name="onscreenHideDialpadText">Hide</string>
    <!-- Text for the onscreen "Speaker" button -->
    <string name="onscreenSpeakerText">Speaker</string>
    <!-- Text for the onscreen "Mute" button -->
    <string name="onscreenMuteText">Mute</string>
    <!-- Text for the onscreen "Bluetooth" button -->
    <string name="onscreenBluetoothText">Bluetooth</string>
    <!-- Text for the onscreen "Add call" button -->
    <string name="onscreenAddCallText">Add call</string>
    <!-- Text for the onscreen "Merge calls" button -->
    <string name="onscreenMergeCallsText">Merge calls</string>
    <!-- Text for the onscreen "Swap calls" button -->
    <string name="onscreenSwapCallsText">Swap</string>
    <!-- Text for the onscreen "Manage calls" button -->
    <string name="onscreenManageCallsText">Manage calls</string>
    <!-- Text for the onscreen "Manage conference" button [CHAR LIMIT=20] -->
    <string name="onscreenManageConferenceText">Manage conference</string>
    <!-- Text for the onscreen "Audio" button that lets you switch
         between speaker / bluetooth / earpiece [CHAR LIMIT=10] -->
    <string name="onscreenAudioText">Audio</string>

    <!-- Menu item label in SIM Contacts: Import a single contact entry from the SIM card -->
    <string name="importSimEntry">Import</string>
    <!-- Menu item label in SIM Contacts: Import all contact entries from the SIM card -->
    <string name="importAllSimEntries">Import all</string>
    <!-- SIM Contacts: status message displayed while importing card -->
    <string name="importingSimContacts">Importing SIM contacts</string>
    <!-- Import a single contact entry from contacts to the SIM card -->
    <string name="importToFDNfromContacts">Import from contacts</string>

    <!-- Hearing aid settings -->
    <string name="hac_mode_title">Hearing aids</string>
    <string name="hac_mode_summary">Turn on hearing aid compatibility</string>

    <!-- Service option entries.  -->
    <string-array name="tty_mode_entries">
        <item>TTY Off</item>
        <item>TTY Full</item>
        <item>TTY HCO</item>
        <item>TTY VCO</item>
    </string-array>

    <!-- Do not translate. -->
    <string-array name="tty_mode_values" translatable="false">
        <!-- Do not translate. -->
        <item>0</item>
        <!-- Do not translate. -->
        <item>1</item>
        <!-- Do not translate. -->
        <item>2</item>
        <!-- Do not translate. -->
        <item>3</item>
    </string-array>

    <!-- Label for ERI text widget, shown in list of all gadgets -->
    <string name="eri_text_label">ERI text</string>

    <!-- Dtmf tones settings -->
    <!-- Title for the DTMF Tones options displayed in Call Settings -->
    <string name="dtmf_tones_title">DTMF Tones</string>
    <!-- Summary for the DTMF Tones options displayed in Call Settings -->
    <string name="dtmf_tones_summary">Set the length of DTMF tones</string>
    <!-- Options displayed as part of DTMF Tones in Call Settings -->
    <string-array name="dtmf_tone_entries">
      <item>Normal</item>
      <item>Long</item>
    </string-array>
    <!-- Do not translate. -->
    <string-array name="dtmf_tone_values">
       <item>0</item>
       <item>1</item>
    </string-array>

    <!-- XDivert Settings -->
    <!-- Title for the XDivert Feature displayed in Call Settings -->
    <string name="xdivert_title">X-Divert</string>
    <!-- Summary for the XDivert Feature displayed in Call Settings -->
    <string name="xdivert_summary">CFNRc Settings</string>
    <string name="phone_numbers">Enter Phone Numbers</string>
    <string name="sub1LineNumber">Sub1 Number :</string>
    <string name="sub2LineNumber">Sub2 Number :</string>
    <string name="proceed">Proceed</string>
    <string name="xdivert_button">X-Divert Setting</string>
    <string name="xdivert_setting">X-Divert Setting</string>
    <string name="sum_xdivert_enabled">X-Divert Enabled</string>
    <string name="sum_xdivert_disabled">X-Divert Disabled</string>
    <string name="xdivert_not_supported">X-Divert Not supported for CDMA</string>
    <string name="xdivert_enternumber_error">Enter phone number for both the subscriptions</string>
    <string name="xdivert_partial_set">XDivert has been set only for 1st subscription</string>
    <string name="xdivert_sub_absent">Both subscriptions should be activated to process X-Divert</string>
    <string name="xdivert_status">X-Divert Status</string>
    <string name="xdivert_active">Active</string>
    <string name="xdivert_not_active">Not Active</string>
    <string name="xdivert_imsi_not_read">Sim Initialization happening.Please try after some time.</string>

    <!-- Title for the dialog used to display CDMA DisplayInfo -->
    <string name="network_message">Network Message</string>

    <!-- OTA-specific strings -->
    <!-- Title shown on OTA screen -->
    <string name="ota_title_activate">Activate your phone</string>
    <!-- Message displayed on the OTA activation screen. -->
    <string name="ota_touch_activate">A special call needs to be made to activate your phone service.
    \n\nAfter pressing \u201CActivate\u201D, listen to the instructions provided to activate your phone.</string>

    <!-- Message displayed on the OTA activation screen -->
    <string name="ota_touch_activate_new">Touch \u201CActivate\u201D to place a special call that activates your phone on your carrier\'s mobile network, so you can place calls and connect to mobile data networks.</string>
    <!-- Title of skip activation dialog -->
    <string name="ota_skip_activation_dialog_title">Skip activation\?</string>
    <!-- Message displayed in skip activation dialog  -->
    <string name="ota_skip_activation_dialog_message">If you skip activation, you can\'t place calls or connect to mobile data networks (though you can connect to Wi-Fi networks). Until you activate your phone, you are asked to activate it each time you turn it on.</string>
    <!-- Label shown on dialog button that allows the user to skip activation -->
    <string name="ota_skip_activation_dialog_skip_label">Skip</string>
    <!-- Label shown on dialog button that continues with activation -->
    <string name="ota_skip_activation_dialog_continue_label">Activate</string>

    <!-- Button label within the OTA activation screen -->
    <string name="ota_activate">Activate</string>
    <!-- Title text shown when phone activation is successful -->
    <string name="ota_title_activate_success">Phone is activated!</string>
    <!-- Title text shown on screen where activation fails -->
    <string name="ota_title_problem_with_activation">Problem with activation</string>
    <!-- Message displayed on the OTA "listening" screen. This message
         needs to be kept at 2 lines or less to be sure that there's
         enough room for the dialpad. [CHAR LIMIT=80] -->
    <string name="ota_listen">Follow the spoken instructions until you hear that activation is complete.</string>

    <!-- Button label within the OTA listen screen -->
    <string name="ota_dialpad">Keypad</string>
    <!-- Button label within the OTA listen screen -->
    <string name="ota_speaker">Speaker</string>
    <!-- String to be displayed on OTA listen screen once user has selected the
         correct option to begin provisioning -->
    <string name="ota_progress">Please wait while your phone is being programmed.</string>
    <!-- String to display within the OTA Fail Notice dialog -->
    <string name="ota_failure">Programming Unsuccessful</string>
    <!-- String to be displayed on the OTA Fail/Success screen upon successful provisioning -->
    <string name="ota_successful">Your phone is now activated.  It may take up to 15 minutes for service to start.</string>
    <!-- String to be displayed on the OTA Fail/Success screen upon unsuccessful provisioning -->
    <string name="ota_unsuccessful">Your phone did not activate.
    \nYou may need to find an area with better coverage (near a window, or outside).
    \n\nTry again or call customer service for more options.</string>
    <!-- String to display within the OTA SPC Fail Notice dialog -->
    <string name="ota_spc_failure">EXCESS SPC FAILURES</string>
    <!-- Button label in OTA listen screen that cancels activation and goes to the previous screen -->
    <string name="ota_call_end">Back</string>
    <!-- Button label shown on OTA error screen to allow the user to try again -->
    <string name="ota_try_again">Try again</string>
    <!-- Button label shown on OTA screens that have a next screen -->
    <string name="ota_next">Next</string>
    <!-- Button label shown on OTA screens to go back to the previous screen -->
    <string name="ota_back">Back</string>

    <!-- Emergency Callback Mode (ECM) -->
    <string name="ecm_exit_dialog">EcmExitDialog</string>
    <!-- ECM: Status bar notification message -->
    <string name="phone_entered_ecm_text">Entered Emergency Callback Mode</string>
    <!-- ECM: Notification title -->
    <string name="phone_in_ecm_notification_title">Emergency Callback Mode</string>
    <!-- ECM: Notification body -->
    <string name="phone_in_ecm_call_notification_text">Data connection disabled</string>
    <plurals name="phone_in_ecm_notification_time">
        <!-- number of minutes is one -->
        <item quantity="one">No data connection for <xliff:g id="count">%s</xliff:g> minute</item>
        <!-- number of minutes is not equal to one -->
        <item quantity="other">No data connection for <xliff:g id="count">%s</xliff:g> minutes</item>
    </plurals>
    <!-- ECM: Dialog box message for exiting from the notifications screen -->
    <plurals name="alert_dialog_exit_ecm">
        <!-- number of minutes is one -->
        <item quantity="one">The phone will be in emergency callback mode for <xliff:g id="count">%s</xliff:g> minute. While in this mode no applications using a data connection can be used. Would you like to exit now?</item>
        <!-- number of minutes is not equal to one -->
        <item quantity="other">The phone will be in emergency callback mode for <xliff:g id="count">%s</xliff:g> minutes. While in this mode no applications using a data connection can be used. Would you like to exit now?</item>
    </plurals>
    <!-- ECM: Dialog box message for exiting from any other app -->
    <plurals name="alert_dialog_not_avaialble_in_ecm">
        <!-- number of minutes is one -->
        <item quantity="one">The selected action is not available while in the emergency callback mode. The phone will be in this mode for <xliff:g id="count">%s</xliff:g> minute. Would you like to exit now?</item>
        <!-- number of minutes is not equal to one -->
        <item quantity="other">The selected action is not available while in the emergency callback mode. The phone will be in this mode for <xliff:g id="count">%s</xliff:g> minutes. Would you like to exit now?</item>
    </plurals>
    <!-- ECM: Dialog box message while in emergency call -->
    <string name="alert_dialog_in_ecm_call">The selected action is not available while in an emergency call</string>
    <!-- ECM: Progress text -->
    <string name="progress_dialog_exiting_ecm">Exiting Emergency Callback Mode</string>
    <!-- ECM: ECM exit dialog choice -->
    <string name="alert_dialog_yes">Yes</string>
    <!-- ECM: ECM exit dialog choice -->
    <string name="alert_dialog_no">No</string>
    <!-- ECM: ECM exit dialog choice -->
    <string name="alert_dialog_dismiss">Dismiss</string>

    <!-- For incoming calls, this is a string we can get from a CDMA network instead of
         the actual phone number, to indicate there's no number present.  DO NOT TRANSLATE. -->
    <string name="absent_num">ABSENT NUMBER</string>

    <!-- Voicemail dialog title -->
    <string name="voicemail_settings">Voicemail settings</string>

    <!-- String to display in voicemail number summary when no voicemail num is set -->
    <string name="voicemail_number_not_set">&lt;not set&gt;</string>

    <!-- Voicemail service pref title -->
    <string name="voicemail_provider">Voicemail service</string>

    <!-- Prefix on the voicemail settings preference. The full string will be Settings for <provider name> -->
    <string name="voicemail_settings_for">Settings for <xliff:g id="provider_name">%s</xliff:g></string>

    <!-- Title displayed above settings coming after voicemail in the call features screen -->
    <string name="other_settings">Other call settings</string>

    <!-- Label for onscreen "Dial" button used in the EmergencyDialer -->
    <string name="dial_button_label">Dial</string>

    <!-- Title displayed in the overlay when a call is placed using a 3rd party provider.
         ^1 is the localized name of the provider obtained from the package manager.
         ^2 is a phone number.
         E.g: "Calling via Google Voice\n 1-800-666-1234"
    -->
    <string name="calling_via_template">Calling via ^1\n<b>^2</b></string>

    <!-- Onscreen hints used for various states of the SlidingTab
         widget used for incoming calls. -->
    <eat-comment />
    <!-- Incoming call hint: drag the tab right to answer -->
    <string name="slide_to_answer">Drag right to answer</string>
    <!-- Incoming call hint: drag the tab left to silence ringer -->
    <string name="slide_to_silence">Drag left to silence ringer</string>
    <!-- Incoming call hint: drag the tab left to decline the incoming call -->
    <string name="slide_to_decline">Drag left to decline</string>
    <!-- Incoming call hint: drag the tab right to answer and hold the active call -->
    <string name="slide_to_answer_and_hold">Drag right to answer and\nhold active call</string>
    <!-- Incoming call hint: drag the tab right to answer and end the active call -->
    <string name="slide_to_answer_and_end_active">Drag right to answer and\nend active call</string>
    <!-- Incoming call hint: drag the tab right to answer and end the call on hold -->
    <string name="slide_to_answer_and_end_onhold">Drag right to answer and\nend call on hold</string>

    <!-- Incoming call hint shown on tab (must be kept very short): answer incoming call -->
    <string name="slide_to_answer_hint">Answer</string>
    <!-- Incoming call hint shown on tab (must be kept very short): decline incoming call -->
    <string name="slide_to_decline_hint">Decline</string>

    <!-- Use this as a default to describe the contact photo; currently for screen readers through accessibility. -->
    <string name="contactPhoto">contact photo</string>
    <!-- Use this to describe the separate conference call button; currently for screen readers through accessibility. -->
    <string name="goPrivate">go private</string>
    <!--  Use this to describe the select contact button in EditPhoneNumberPreference; currently for screen readers through accessibility. -->
    <string name="selectContact">select contact</string>


    <!-- Start of SIP related strings defined from here. -->

    <!-- Title displayed SIP settings coming after other call settings in the call features screen. [CHAR LIMIT=NONE] -->
    <string name="sip_settings">Internet call settings</string>
    <!-- Title displayed SIP account settings in the sip settings category. [CHAR LIMIT=NONE] -->
    <string name="sip_accounts">Internet calling (SIP) accounts</string>
    <!-- Title displayed SIP account settings in the sip settings category. [CHAR LIMIT=NONE] -->
    <string name="sip_accounts_title">Accounts</string>
    <!-- The Sip Account Settings's summary. [CHAR LIMIT=NONE] -->
    <string name="sip_accounts_summary">Manage Internet calling (SIP) accounts and status</string>
    <!-- Title displayed for the button of receiving incoming SIP calls flag. Enabled for receiving calls. [CHAR LIMIT=NONE] -->
    <string name="sip_receive_calls">Receive incoming calls</string>
    <!-- Help user to understand that it will require more battery usage if the 'receiving incoming call' is enabled. [CHAR LIMIT=NONE] -->
    <string name="sip_receive_calls_summary">Reduces battery life</string>
    <!-- Title for the button of configuring the way we handle an outgoing call. [CHAR LIMIT=NONE] -->
    <string name="sip_call_options">Configure call options</string>
    <!-- Title for the dialog of selecting the way we handle an outgoing call. [CHAR LIMIT=NONE] -->
    <string name="sip_call_options_title">Use Internet calling</string>
    <!-- Title for the dialog of selecting the way we handle an outgoing call (Wi-Fi only). [CHAR LIMIT=NONE] -->
    <string name="sip_call_options_wifi_only_title">Use Internet calling (Wi-Fi only)</string>

    <!-- Item of the Internet call option dialog: for routing all outgoing calls via SIP. [CHAR LIMIT=NONE] -->
    <string name="sip_call_options_entry_1">For all calls when data network is available</string>
    <!-- Item of the Internet call option dialog: for routing a outgoing call via SIP if the destination is a SIP URI. [CHAR LIMIT=NONE] -->
    <string name="sip_call_options_entry_2">Only for Internet calls</string>
    <!-- Item of the Internet call option dialog: for asking user to select the way for each outgoing call. [CHAR LIMIT=NONE] -->
    <string name="sip_call_options_entry_3">Ask for each call</string>
    <!-- Item of the Internet call (Wi-Fi only) option dialog: for routing all outgoing calls via SIP. [CHAR LIMIT=NONE] -->
    <string name="sip_call_options_wifi_only_entry_1">For all calls</string>

    <!-- Title for enabling the auto registration for all sip accounts.  [CHAR LIMIT=NONE] -->
    <string name="auto_reg">Auto-registration</string>
    <!-- Title for enabling the routing all outgoing calls via SIP. [CHAR LIMIT=NONE] -->
    <string name="call_priority">Outgoing call via SIP</string>

    <!-- Title of the dialog to select the phone type for the outgoing call. [CHAR LIMIT=NONE] -->
    <string name ="pick_outgoing_call_phone_type">Place call</string>

    <!-- Title of the dialog to select the phone among the list of phones for the outgoing call. [CHAR LIMIT=NONE] -->
    <string name ="pick_outgoing_sip_phone">Use Internet calling account:</string>

    <!-- Text of checkbox to remember the sip phone for all outbound calls. [CHAR LIMIT=NONE] -->
    <string name ="remember_my_choice">Always use to place Internet calls</string>

    <!-- Help text of checkbox to unset the default sip phone for all outbound calls. [CHAR LIMIT=NONE] -->
    <string name ="reset_my_choice_hint">You can use the Call Settings to change which Internet calling account to use by default when placing calls, by selecting a different account under Internet call settings</string>

    <!-- Item of the dialog to select the phone type for outgoing call. [CHAR LIMIT=NONE] -->
    <string name ="pstn_phone">Cell phone call</string>

    <!-- Item of the dialog to select the phone type for outgoing call. [CHAR LIMIT=NONE] -->
    <string name ="internet_phone">Internet call</string>

    <!-- Title of the dialog to redirect the user to SIP settings. [CHAR LIMIT=NONE] -->
    <string name ="no_sip_account_found_title">No Internet calling account</string>
    <!-- Message of the dialog to redirect the user to SIP settings. [CHAR LIMIT=NONE] -->
    <string name ="no_sip_account_found">There are no Internet calling accounts on this phone.  Add one now?</string>
    <!-- Menu item for no sip account found dialog -->
    <string name="sip_menu_add">Add</string>

    <!-- Title for the button to add a new sip account. [CHAR LIMIT=NONE] -->
    <string name="add_sip_account">Add account</string>
    <!-- Title for the button to remove a sip account. [CHAR LIMIT=NONE] -->
    <string name="remove_sip_account">Remove account</string>
    <!-- String of the category which lists all sip accounts. [CHAR LIMIT=NONE] -->
    <string name="sip_account_list">SIP accounts</string>
    <!-- Toast message to indicate that the system is saving the account. [CHAR LIMIT=NONE] -->
    <string name="saving_account">Saving the account...</string>
    <!-- Toast message to indicate that the system is removing the account. [CHAR LIMIT=NONE] -->
    <string name="removing_account">Removing the account...</string>

    <!-- Menu item when the menu button is pressed in the sip account editor. [CHAR LIMIT=NONE] -->
    <string name="sip_menu_save">Save</string>
    <!-- Menu item when the menu button is pressed in the sip account editor. [CHAR LIMIT=NONE] -->
    <string name="sip_menu_discard">Discard</string>

    <!-- Title of the alert dialog. [CHAR LIMIT=NONE] -->
    <string name="alert_dialog_close">Close the profile</string>
    <!-- Title of the button to show in a alert dialog. [CHAR LIMIT=NONE] -->
    <string name="alert_dialog_ok">OK</string>
    <!-- Title of the button to show in a alert dialog. [CHAR LIMIT=NONE] -->
    <string name="close_profile">Close</string>

    <!-- Text of the account type. 'Primary' means the account is the one for sending all outgoing calls through. [CHAR LIMIT=NONE] -->
    <string name="primary_account">Primary</string>
    <!-- Title of the account type checkbox. Once the box is checked, the account will be the only 'primary' one among the accounts. [CHAR LIMIT=NONE] -->
    <string name="primary_account_title">Make this my primary account</string>
    <!-- Summary text of the account type checkbox. [CHAR LIMIT=NONE] -->
    <string name="primary_account_summary">Used for outbound calls</string>
    <!-- Title of the advanced settings button. The button will show the advanced settings of a SIP account in the SIP editor [CHAR LIMIT=NONE] -->
    <string name="advanced_settings_title">Advanced settings</string>
    <!-- Summary of a SIP account in the list of SIP accounts, consists of primary account status and registration status. This string indicates that this SIP account is a primary account and the string placeholder is the registration status, which will be one of the strings with name starting with "registration_status_" below. [CHAR LIMIT=NONE] -->
    <string name="primary_account_summary_with">Primary account. <xliff:g id="registration_status" example="Registering...">%s</xliff:g></string>
    <!-- Text of Internet-call registration status, checking current registration status with SIP service [CHAR LIMIT=NONE] -->
    <string name="registration_status_checking_status">Checking status...</string>
    <!-- Text of Internet-call registration status, registering with SIP server in order to receive calls on this account [CHAR LIMIT=NONE] -->
    <string name="registration_status_registering">Registering...</string>
    <!-- Text of Internet-call registration status, still trying to register with SIP server [CHAR LIMIT=NONE] -->
    <string name="registration_status_still_trying">Still trying...</string>
    <!-- Text of Internet-call registration status, currently not receiving calls on this account [CHAR LIMIT=NONE] -->
    <string name="registration_status_not_receiving">Not receiving calls</string>
    <!-- Text of Internet-call registration status, no data connection [CHAR LIMIT=NONE] -->
    <string name="registration_status_no_data">Account registration stopped because there is no Internet connection</string>
    <!-- Text of Internet-call registration status, no Wi-Fi connection [CHAR LIMIT=NONE] -->
    <string name="registration_status_no_wifi_data">Account registration stopped because there is no Wi-Fi connection</string>
    <!-- Text of Internet-call registration status, registration process is not running due to some error [CHAR LIMIT=NONE] -->
    <string name="registration_status_not_running">Account registration unsuccessful</string>
    <!-- Text of Internet-call registration status, currently we can receive calls on this account [CHAR LIMIT=NONE] -->
    <string name="registration_status_done">Receiving calls</string>
    <!-- Text of Internet-call registration status, registration failed with a reason; will try again later [CHAR LIMIT=NONE] -->
    <string name="registration_status_failed_try_later">Account registration unsuccessful: (<xliff:g id="registration_error_message" example="timed out">%s</xliff:g>); will try later</string>
    <!-- Text of Internet-call registration status, registration failed due to invalid credentials [CHAR LIMIT=NONE] -->
    <string name="registration_status_invalid_credentials">Account registration unsuccessful: incorrect username or password</string>
    <!-- Text of Internet-call registration status, registration failed due to unknown host exception [CHAR LIMIT=NONE] -->
    <string name="registration_status_server_unreachable">Account registration unsuccessful: check the server name</string>
    <!-- Text for describing the account's owner and status. For example, 'Active, in use by Google Talk', it means that the account managed by SIP service was registered by the application 'Google Talk' and the status is active. [CHAR LIMIT=NONE] -->
    <string name="third_party_account_summary">This account is currently in use by the <xliff:g id="account_owner" example="Google Talk">%s</xliff:g> application</string>


    <!-- Title of the sip editor screen. [CHAR LIMIT=NONE] -->
    <string name="sip_edit_title">SIP account details</string>
    <!-- Title of the sip editor screen. [CHAR LIMIT=NONE] -->
    <string name="sip_edit_new_title">SIP account details</string>

    <!-- Text of the domain address preference. [CHAR LIMIT=NONE] -->
    <string name="domain_address_title">Server</string>
    <!-- Text of the username preference. [CHAR LIMIT=NONE] -->
    <string name="username_title">Username</string>
    <!-- Text of the password preference. [CHAR LIMIT=NONE] -->
    <string name="password_title">Password</string>
    <!-- Text of the display name preference. [CHAR LIMIT=NONE] -->
    <string name="display_name_title">Display name</string>
    <!-- Text of the outbound proxy address preference. [CHAR LIMIT=NONE] -->
    <string name="proxy_address_title">Outbound proxy address</string>
    <!-- Text of the sip server/proxy port number. [CHAR LIMIT=NONE] -->
    <string name="port_title">Port number</string>
    <!-- Text of the transport type preference. [CHAR LIMIT=NONE] -->
    <string name="transport_title">Transport type</string>
    <!-- Text of the keepalive preference. [CHAR LIMIT=NONE] -->
    <string name="send_keepalive_title">Send keep-alive</string>
    <!-- Text of the keepalive preference summary. [CHAR LIMIT=NONE] -->
    <string name="send_keepalive_summary">Send SIP keep-alive messages</string>
    <!-- Text of the auto registration preference. [CHAR LIMIT=NONE] -->
    <string name="auto_registration_title">Auto-registration</string>
    <!-- Text of the auto registration preference summary. [CHAR LIMIT=NONE] -->
    <string name="auto_registration_summary">Register the profile automatically</string>
    <!-- Text of the set-primary preference. Simplified from "Make this my primary account". [CHAR LIMIT=NONE] -->
    <string name="set_primary_title">Set as primary account</string>
    <!-- Text of the set-primary preference summary. [CHAR LIMIT=NONE] -->
    <string name="set_primary_summary">Used for outbound calls</string>
    <!-- Text of the advanced settings section. [CHAR LIMIT=NONE] -->
    <string name="advanced_settings">Optional settings</string>
    <!-- Text of the username used in authentication. [CHAR LIMIT=NONE] -->
    <string name="auth_username_title">Authentication username</string>
    <!-- Help text of the auth_username field. [CHAR LIMIT=NONE] -->
    <string name="auth_username_summary">Username used for authentication</string>

    <!-- Initial status of the preferences is '<Not set>'. [CHAR LIMIT=NONE] -->
    <string name="default_preference_summary">&lt;Not set&gt;</string>
    <!-- Default value for the display-name preference summary. [CHAR LIMIT=NONE] -->
    <string name="display_name_summary">&lt;Same as username&gt;</string>
    <!-- Default value for the outbound-proxy-address preference summary. [CHAR LIMIT=NONE] -->
    <string name="optional_summary">&lt;Optional&gt;</string>

    <!-- Default sip server/proxy port number. -->
    <string translatable="false" name="default_port">5060</string>
    <!-- Default sip server/proxy transport protocol. -->
    <string translatable="false" name="default_transport">UDP</string>


    <!-- Hint to show the advanced settings section. [CHAR LIMIT=NONE] -->
    <string name="advanced_settings_show">▷ Touch to show all</string>
    <!-- Hint to hide the advanced settings section. [CHAR LIMIT=NONE] -->
    <string name="advanced_settings_hide">▽ Touch to hide all</string>

    <!-- Text in an alert dialog telling the user that some input field (name of which is also part of the strings being translated above) is required and can not be left blank. [CHAR LIMIT=NONE] -->
    <string name="empty_alert"><xliff:g id="input_field_name" example="Username, Password...">%s</xliff:g> is required, cannot be left blank</string>
    <!-- Showing that port number is out of range in an alert dialog. [CHAR LIMIT=NONE] -->
    <string name="not_a_valid_port">Port number should be within 1000 and 65534</string>

    <!-- Title of the alert dialog to notify user that there is no Internet connectivity. [CHAR LIMIT=40] -->
    <string name="no_internet_available_title">No Internet connection</string>
    <!-- Title of the alert dialog to notify user that there is no Wi-Fi connectivity. [CHAR LIMIT=40] -->
    <string name="no_wifi_available_title">No Wi-Fi connection</string>
    <!-- Message of the alert dialog to notify user that there is no Internet connectivity. [CHAR LIMIT=NONE] -->
    <string name="no_internet_available">To place an Internet call, check your Internet connection first</string>
    <!-- Message of the alert dialog to notify user that there is no Wi-Fi connectivity. [CHAR LIMIT=NONE] -->
    <string name="no_wifi_available">You must be connected to a Wi-Fi network for Internet calls (use the Wireless &amp; Network settings)</string>
    <!-- Title of the alert dialog to notify user that Internet call is not supported. [CHAR LIMIT=40] -->
    <string name="no_voip">Internet calling not supported</string>

    <!-- Option for whether the SIP service should send keepalive messages. [CHAR LIMIT=40] -->
    <string translatable="true" name="sip_system_decide">Automatic</string>
    <!-- Option for whether the SIP service should send keepalive messages. [CHAR LIMIT=40] -->
    <string translatable="true" name="sip_always_send_keepalive">Always send</string>

    <!-- Do not translate the following strings. Used for the Internet call options. Need to be in-sync with Settings.System.SIP_ strings. -->
    <string translatable="false" name="sip_always">SIP_ALWAYS</string>
    <string translatable="false" name="sip_address_only">SIP_ADDRESS_ONLY</string>
    <string translatable="false" name="sip_ask_me_each_time">SIP_ASK_ME_EACH_TIME</string>

    <!-- Do not translate the following strings. Used for the preference keys -->
    <string translatable="false" name="domain_address">SipDomain</string>
    <string translatable="false" name="username">UserName</string>
    <string translatable="false" name="password">Password</string>
    <string translatable="false" name="display_name">DisplayName</string>
    <string translatable="false" name="proxy_address">ProxyAddress</string>
    <string translatable="false" name="port">Port</string>
    <string translatable="false" name="transport">Protocol</string>
    <string translatable="false" name="send_keepalive">SendKeepAlive</string>
    <string translatable="false" name="auto_registration">AutoRegistration</string>
    <string translatable="false" name="set_primary">SetPrimary</string>
    <string translatable="false" name="advanced_settings_container">advanced settings container</string>
    <string translatable="false" name="auth_username">AuthUserName</string>
    <!-- End of SIP settings related strings -->

    <!-- Dialog title to notify user that Voice calling is not supported
         on this device. [CHAR LIMIT=40] -->
    <string name="not_voice_capable">Voice calling not supported</string>

    <!-- Canned response for the "Respond via SMS" feature for incoming calls. [CHAR LIMIT=35] -->
    <string name="respond_via_sms_canned_response_1">Can\'t talk now. What\'s up?</string>
    <!-- Canned response for the "Respond via SMS" feature for incoming calls. [CHAR LIMIT=35] -->
    <string name="respond_via_sms_canned_response_2">I\'ll call you right back.</string>
    <!-- Canned response for the "Respond via SMS" feature for incoming calls. [CHAR LIMIT=35] -->
    <string name="respond_via_sms_canned_response_3">I\'ll call you later.</string>
    <!-- Canned response for the "Respond via SMS" feature for incoming calls. [CHAR LIMIT=35] -->
    <string name="respond_via_sms_canned_response_4">Can\'t talk now. Call me later?</string>
    <!-- "Respond via SMS" option that lets you compose a custom response. [CHAR LIMIT=30] -->
    <string name="respond_via_sms_custom_message">Custom message...</string>

    <!-- Title of settings screen for managing the "Respond via SMS" feature. [CHAR LIMIT=30] -->
    <string name="respond_via_sms_setting_title">Quick responses</string>
    <!-- Slightly more verbose title of settings screen for managing the
         "Respond via SMS" feature. [CHAR LIMIT=30] -->
    <string name="respond_via_sms_setting_title_2">Edit quick responses</string>
    <!-- Settings summary string for the "Respond via SMS" feature. [CHAR LIMIT=40] -->
    <string name="respond_via_sms_setting_summary"></string>
    <!-- Dialog title when changing a string for the "Respond via SMS" feature. [CHAR LIMIT=30] -->
    <string name="respond_via_sms_edittext_dialog_title">Quick response</string>

    <!-- "Respond via SMS": Confirmation message shown after sending
         a text response. [CHAR LIMIT=40] -->
    <string name="respond_via_sms_confirmation_format">Message sent to <xliff:g id="phone_number">%s</xliff:g>.</string>

    <!-- String describing the image on ImageButton one

         Note: AccessibilityServices use this attribute to announce what the view represents.
               This is especially valuable for views without textual representation like ImageView.
         [CHAR LIMIT=NONE]
    -->
    <string name="description_image_button_one">one</string>

    <!-- String describing the image on ImageButton two

         Note: AccessibilityServices use this attribute to announce what the view represents.
               This is especially valuable for views without textual representation like ImageView.
         [CHAR LIMIT=NONE]
    -->
    <string name="description_image_button_two">two</string>

    <!-- String describing the image on ImageButton three

         Note: AccessibilityServices use this attribute to announce what the view represents.
               This is especially valuable for views without textual representation like ImageView.
         [CHAR LIMIT=NONE]
    -->
    <string name="description_image_button_three">three</string>

    <!-- String describing the image on ImageButton four

         Note: AccessibilityServices use this attribute to announce what the view represents.
               This is especially valuable for views without textual representation like ImageView.
         [CHAR LIMIT=NONE]
    -->
    <string name="description_image_button_four">four</string>

    <!-- String describing the image on ImageButton five

         Note: AccessibilityServices use this attribute to announce what the view represents.
               This is especially valuable for views without textual representation like ImageView.
         [CHAR LIMIT=NONE]
    -->
    <string name="description_image_button_five">five</string>

    <!-- String describing the image on ImageButton six

         Note: AccessibilityServices use this attribute to announce what the view represents.
               This is especially valuable for views without textual representation like ImageView.
         [CHAR LIMIT=NONE]
    -->
    <string name="description_image_button_six">six</string>

    <!-- String describing the image on ImageButton seven

         Note: AccessibilityServices use this attribute to announce what the view represents.
               This is especially valuable for views without textual representation like ImageView.
         [CHAR LIMIT=NONE]
    -->
    <string name="description_image_button_seven">seven</string>

    <!-- String describing the image on ImageButton eight

         Note: AccessibilityServices use this attribute to announce what the view represents.
               This is especially valuable for views without textual representation like ImageView.
         [CHAR LIMIT=NONE]
    -->
    <string name="description_image_button_eight">eight</string>

    <!-- String describing the image on ImageButton nine

         Note: AccessibilityServices use this attribute to announce what the view represents.
               This is especially valuable for views without textual representation like ImageView.
         [CHAR LIMIT=NONE]
    -->
    <string name="description_image_button_nine">nine</string>

    <!-- String describing the image on ImageButton star

         Note: AccessibilityServices use this attribute to announce what the view represents.
               This is especially valuable for views without textual representation like ImageView.
         [CHAR LIMIT=NONE]
    -->
    <string name="description_image_button_star">star</string>

    <!-- String describing the image on ImageButton zero

         Note: AccessibilityServices use this attribute to announce what the view represents.
               This is especially valuable for views without textual representation like ImageView.
         [CHAR LIMIT=NONE]
    -->
    <string name="description_image_button_zero">zero</string>

    <!-- String describing the image on ImageButton pound

         Note: AccessibilityServices use this attribute to announce what the view represents.
               This is especially valuable for views without textual representation like ImageView.
         [CHAR LIMIT=NONE]
    -->
    <string name="description_image_button_pound">pound</string>

    <!-- String describing the Search ImageButton

         Used by AccessibilityService to announce the purpose of the button.
         [CHAR LIMIT=NONE]
    -->
    <string name="description_search_button">search</string>

    <!-- String describing the Dial ImageButton

         Used by AccessibilityService to announce the purpose of the button.
         [CHAR LIMIT=NONE]
    -->
    <string name="description_dial_button">dial</string>

    <!-- String describing the Delete/Backspace ImageButton

         Used by AccessibilityService to announce the purpose of the button.
         [CHAR LIMIT=NONE]
    -->
    <string name="description_delete_button">backspace</string>

    <!-- Content description of the speakerphone enabled notification icon for accessibility (not shown on the screen). [CHAR LIMIT=NONE] -->
    <string name="accessibility_speakerphone_enabled">Speakerphone enabled.</string>

    <!-- Content description of the call muted notification icon for accessibility (not shown on the screen). [CHAR LIMIT=NONE] -->
    <string name="accessibility_call_muted">Call muted.</string>

    <!-- Description of the answer target in the Slide unlock screen of Phone. [CHAR LIMIT=NONE] -->
    <string name="description_target_answer">Answer</string>
    <!-- Description of the send_sms target in the Slide unlock screen of Phone. [CHAR LIMIT=NONE] -->
    <string name="description_target_send_sms">Send SMS</string>
    <!-- Description of the decline on target in the Slide unlock screen. [CHAR LIMIT=NONE] -->
    <string name="description_target_decline">Decline</string>

<<<<<<< HEAD
    <!-- Set Subscription screen: set subscription option name -->
    <string name="set_subscription">Select subscriptions</string>
    <!-- Set Subscription screen: label Card 1 -->
    <string name="card_01">Card 1</string>
    <!-- Set Subscription screen: label Card 2 -->
    <string name="card_02">Card 2</string>

    <!-- Set dual dialer for MultiSim -->
    <string name="place_a_call1">Subscription 1</string>
    <string name="place_a_call2">Subscription 2</string>
    <string name="count_down">Seconds: </string>
    <string name="call_number">To: </string>
    <string name="cancel_call">Cancel</string>

    <!-- Set Subscription screen: Message shown in error dialog -->
    <string name="set_subscription_error_atleast_one">Select atleast one subscription</string>
    <!-- Set Subscription screen: label sub 1 -->
    <string name="sub_1">SUB 1</string>
    <!-- Set Subscription screen: label sub 2 -->
    <string name="sub_2">SUB 2</string>
    <!-- Set Subscription screen: Progress message -->
    <string name="set_uicc_subscription_progress">Set subscription in progress...</string>
    <!-- Set Subscription screen: Set subscriptio success -->
    <string name="set_sub_success">Set subscription success</string>
    <!-- Set Subscription screen: Set subscriptio success -->
    <string name="set_sub_failed">Set subscription failed</string>
    <!-- Set Subscription screen: Subscription 1 -->
    <string name="set_sub_1">Subscription 1: </string>
    <!-- Set Subscription screen: Subscription 2 -->
    <string name="set_sub_2">Subscription 2: </string>
    <!-- Set Subscription screen: Subscription activate success -->
    <string name="set_sub_activate_success">Activate success</string>
    <!-- Set Subscription screen: Subscription deactivate success -->
    <string name="set_sub_deactivate_success">Deactivate success</string>
    <!-- Set Subscription screen: Subscription activate failed -->
    <string name="set_sub_activate_failed">Activate failed</string>
    <!-- Set Subscription screen: Subscription deactivate failed -->
    <string name="set_sub_deactivate_failed">Deactivate failed</string>
    <!-- Set Subscription screen: Subscription activate not supported -->
    <string name="set_sub_activate_not_supported">Activate not supported</string>
    <!-- Set Subscription screen: Subscription deactivate not supported -->
    <string name="set_sub_deactivate_not_supported">Deactivate not supported</string>
    <!-- Set Subscription screen: No change in subscription -->
    <string name="set_sub_no_change">No change in Subscription</string>
    <!-- Set Subscription screen: New cards available -->
    <string name="new_cards_available">New card available. Please configure subscriptions.</string>
    <!-- Set Subscription screen: Configure subscription dialog title -->
    <string name="config_sub_title">Configure Subscriptions</string>
    <!-- Set Subscription screen: Deactivate both subscription not supported -->
    <string name="deact_all_sub_not_supported">Deactivation of both the subscriptions is not supported.</string>
    <!-- Label text for displaying subscription info -->
    <string name="label_subscription">for Subscription</string>
=======
    <!-- Dialog title for the vibration settings for voicemail notifications [CHAR LIMIT=40] -->
    <string name="voicemail_notification_vibrate_when_title" msgid="8731372580674292759">Vibrate</string>
    <!-- Dialog title for the vibration settings for voice mail notifications [CHAR LIMIT=40]-->
    <string name="voicemail_notification_vibarte_when_dialog_title" msgid="8995274609647451109">Vibrate</string>

    <!-- The vibrate notification modes for voicemail notifications -->
    <string-array name="voicemail_notification_vibrate_when_entries">
        <!-- Always [CHAR LIMIT=40] -->
        <item msgid="2539376794936035639">Always</item>
        <!-- Only when the phone is in Silent mode [CHAR LIMIT=40] -->
        <item msgid="8091719131860840185">Only when silent</item>
        <!-- Never [CHAR LIMIT=40] -->
        <item msgid="4552962311897985633">Never</item>
    </string-array>

    <!-- The default value value for voicemail notification. -->
    <string name="voicemail_notification_vibrate_when_default" translatable="false">never</string>

    <!-- Actual values used in our code for voicemail notifications. DO NOT TRANSLATE -->
    <string-array name="voicemail_notification_vibrate_when_values" translatable="false">
        <item>always</item>
        <item>silent</item>
        <item>never</item>
    </string-array>
>>>>>>> 712a4e7c
</resources><|MERGE_RESOLUTION|>--- conflicted
+++ resolved
@@ -1806,7 +1806,6 @@
     <!-- Description of the decline on target in the Slide unlock screen. [CHAR LIMIT=NONE] -->
     <string name="description_target_decline">Decline</string>
 
-<<<<<<< HEAD
     <!-- Set Subscription screen: set subscription option name -->
     <string name="set_subscription">Select subscriptions</string>
     <!-- Set Subscription screen: label Card 1 -->
@@ -1859,7 +1858,7 @@
     <string name="deact_all_sub_not_supported">Deactivation of both the subscriptions is not supported.</string>
     <!-- Label text for displaying subscription info -->
     <string name="label_subscription">for Subscription</string>
-=======
+    
     <!-- Dialog title for the vibration settings for voicemail notifications [CHAR LIMIT=40] -->
     <string name="voicemail_notification_vibrate_when_title" msgid="8731372580674292759">Vibrate</string>
     <!-- Dialog title for the vibration settings for voice mail notifications [CHAR LIMIT=40]-->
@@ -1884,5 +1883,4 @@
         <item>silent</item>
         <item>never</item>
     </string-array>
->>>>>>> 712a4e7c
 </resources>