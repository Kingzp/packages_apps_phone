/*
 * Copyright (C) 2011 The Android Open Source Project
 *
 * Licensed under the Apache License, Version 2.0 (the "License");
 * you may not use this file except in compliance with the License.
 * You may obtain a copy of the License at
 *
 *      http://www.apache.org/licenses/LICENSE-2.0
 *
 * Unless required by applicable law or agreed to in writing, software
 * distributed under the License is distributed on an "AS IS" BASIS,
 * WITHOUT WARRANTIES OR CONDITIONS OF ANY KIND, either express or implied.
 * See the License for the specific language governing permissions and
 * limitations under the License.
 */

package com.android.phone;

import com.android.internal.telephony.CallManager;
import com.android.internal.telephony.Phone;
import com.android.phone.Constants.CallStatusCode;
import com.android.phone.InCallUiState.InCallScreenMode;
import com.android.phone.OtaUtils.CdmaOtaScreenState;

import android.content.Intent;
import android.net.Uri;
import android.os.Handler;
import android.os.Message;
import android.os.SystemProperties;
import android.telephony.PhoneNumberUtils;
import android.telephony.ServiceState;
import android.text.TextUtils;
import android.util.Log;
import android.widget.Toast;


/**
 * Phone app module in charge of "call control".
 *
 * This is a singleton object which acts as the interface to the telephony layer
 * (and other parts of the Android framework) for all user-initiated telephony
 * functionality, like making outgoing calls.
 *
 * This functionality includes things like:
 *   - actually running the placeCall() method and handling errors or retries
 *   - running the whole "emergency call in airplane mode" sequence
 *   - running the state machine of MMI sequences
 *   - restoring/resetting mute and speaker state when a new call starts
 *   - updating the prox sensor wake lock state
 *   - resolving what the voicemail: intent should mean (and making the call)
 *
 * The single CallController instance stays around forever; it's not tied
 * to the lifecycle of any particular Activity (like the InCallScreen).
 * There's also no implementation of onscreen UI here (that's all in InCallScreen).
 *
 * Note that this class does not handle asynchronous events from the telephony
 * layer, like reacting to an incoming call; see CallNotifier for that.  This
 * class purely handles actions initiated by the user, like outgoing calls.
 */
public class CallController extends Handler {
    private static final String TAG = "CallController";
    private static final boolean DBG =
            (PhoneApp.DBG_LEVEL >= 1) && (SystemProperties.getInt("ro.debuggable", 0) == 1);
    // Do not check in with VDBG = true, since that may write PII to the system log.
    private static final boolean VDBG = false;

    /** The singleton CallController instance. */
    private static CallController sInstance;

    private PhoneApp mApp;
    private CallManager mCM;

    /** Helper object for emergency calls in some rare use cases.  Created lazily. */
    private EmergencyCallHelper mEmergencyCallHelper;


    //
    // Message codes; see handleMessage().
    //

    private static final int THREEWAY_CALLERINFO_DISPLAY_DONE = 1;


    //
    // Misc constants.
    //

    // Amount of time the UI should display "Dialing" when initiating a CDMA
    // 3way call.  (See comments on the THRWAY_ACTIVE case in
    // placeCallInternal() for more info.)
    private static final int THREEWAY_CALLERINFO_DISPLAY_TIME = 3000; // msec


    /**
     * Initialize the singleton CallController instance.
     *
     * This is only done once, at startup, from PhoneApp.onCreate().
     * From then on, the CallController instance is available via the
     * PhoneApp's public "callController" field, which is why there's no
     * getInstance() method here.
     */
    /* package */ static CallController init(PhoneApp app) {
        synchronized (CallController.class) {
            if (sInstance == null) {
                sInstance = new CallController(app);
            } else {
                Log.wtf(TAG, "init() called multiple times!  sInstance = " + sInstance);
            }
            return sInstance;
        }
    }

    /**
     * Private constructor (this is a singleton).
     * @see init()
     */
    private CallController(PhoneApp app) {
        if (DBG) log("CallController constructor: app = " + app);
        mApp = app;
        mCM = app.mCM;
    }

    @Override
    public void handleMessage(Message msg) {
        if (VDBG) log("handleMessage: " + msg);
        switch (msg.what) {

            case THREEWAY_CALLERINFO_DISPLAY_DONE:
                if (DBG) log("THREEWAY_CALLERINFO_DISPLAY_DONE...");

                if (mApp.cdmaPhoneCallState.getCurrentCallState()
                    == CdmaPhoneCallState.PhoneCallState.THRWAY_ACTIVE) {
                    // Reset the mThreeWayCallOrigStateDialing state
                    mApp.cdmaPhoneCallState.setThreeWayCallOrigState(false);

                    // Refresh the in-call UI (based on the current ongoing call)
                    mApp.updateInCallScreen();
                }
                break;

            default:
                Log.wtf(TAG, "handleMessage: unexpected code: " + msg);
                break;
        }
    }

    //
    // Outgoing call sequence
    //

    /**
     * Initiate an outgoing call.
     *
     * Here's the most typical outgoing call sequence:
     *
     *  (1) OutgoingCallBroadcaster receives a CALL intent and sends the
     *      NEW_OUTGOING_CALL broadcast
     *
     *  (2) The broadcast finally reaches OutgoingCallReceiver, which stashes
     *      away a copy of the original CALL intent and launches
     *      SipCallOptionHandler
     *
     *  (3) SipCallOptionHandler decides whether this is a PSTN or SIP call (and
     *      in some cases brings up a dialog to let the user choose), and
     *      ultimately calls CallController.placeCall() (from the
     *      setResultAndFinish() method) with the stashed-away intent from step
     *      (2) as the "intent" parameter.
     *
     *  (4) Here in CallController.placeCall() we read the phone number or SIP
     *      address out of the intent and actually initate the call, and
     *      simultaneously launch the InCallScreen to display the in-call UI.
     *
     *  (5) We handle various errors by directing the InCallScreen to
     *      display error messages or dialogs (via the InCallUiState
     *      "pending call status code" flag), and in some cases we also
     *      sometimes continue working in the background to resolve the
     *      problem (like in the case of an emergency call while in
     *      airplane mode).  Any time that some onscreen indication to the
     *      user needs to change, we update the "status dialog" info in
     *      the inCallUiState and (re)launch the InCallScreen to make sure
     *      it's visible.
     */
    public void placeCall(Intent intent) {
        log("placeCall()...  intent = " + intent);
        if (VDBG) log("                extras = " + intent.getExtras());

        final InCallUiState inCallUiState = mApp.inCallUiState;

        // TODO: Do we need to hold a wake lock while this method runs?
        //       Or did we already acquire one somewhere earlier
        //       in this sequence (like when we first received the CALL intent?)

        if (intent == null) {
            Log.wtf(TAG, "placeCall: called with null intent");
            throw new IllegalArgumentException("placeCall: called with null intent");
        }

        String action = intent.getAction();
        Uri uri = intent.getData();
        if (uri == null) {
            Log.wtf(TAG, "placeCall: intent had no data");
            throw new IllegalArgumentException("placeCall: intent had no data");
        }

        String scheme = uri.getScheme();
        String number = PhoneNumberUtils.getNumberFromIntent(intent, mApp.mContext);
        if (VDBG) {
            log("- action: " + action);
            log("- uri: " + uri);
            log("- scheme: " + scheme);
            log("- number: " + number);
        }

        // This method should only be used with the various flavors of CALL
        // intents.  (It doesn't make sense for any other action to trigger an
        // outgoing call!)
        if (!(Intent.ACTION_CALL.equals(action)
              || Intent.ACTION_CALL_EMERGENCY.equals(action)
              || Intent.ACTION_CALL_PRIVILEGED.equals(action))) {
            Log.wtf(TAG, "placeCall: unexpected intent action " + action);
            throw new IllegalArgumentException("Unexpected action: " + action);
        }

        // Check to see if this is an OTASP call (the "activation" call
        // used to provision CDMA devices), and if so, do some
        // OTASP-specific setup.
        Phone phone = mApp.mCM.getDefaultPhone();
        if (TelephonyCapabilities.supportsOtasp(phone)) {
            checkForOtaspCall(intent);
        }

        // Clear out the "restore mute state" flag since we're
        // initiating a brand-new call.
        //
        // (This call to setRestoreMuteOnInCallResume(false) informs the
        // phone app that we're dealing with a new connection
        // (i.e. placing an outgoing call, and NOT handling an aborted
        // "Add Call" request), so we should let the mute state be handled
        // by the PhoneUtils phone state change handler.)
        mApp.setRestoreMuteOnInCallResume(false);

        // If a provider is used, extract the info to build the
        // overlay and route the call.  The overlay will be
        // displayed when the InCallScreen becomes visible.
        if (PhoneUtils.hasPhoneProviderExtras(intent)) {
            inCallUiState.setProviderOverlayInfo(intent);
        } else {
            inCallUiState.clearProviderOverlayInfo();
        }

        CallStatusCode status = placeCallInternal(intent);

        switch (status) {
            // Call was placed successfully:
            case SUCCESS:
            case EXITED_ECM:
                if (DBG) log("==> placeCall(): success from placeCallInternal(): " + status);

                if (status == CallStatusCode.EXITED_ECM) {
                    // Call succeeded, but we also need to tell the
                    // InCallScreen to show the "Exiting ECM" warning.
                    inCallUiState.setPendingCallStatusCode(CallStatusCode.EXITED_ECM);
                } else {
                    // Call succeeded.  There's no "error condition" that
                    // needs to be displayed to the user, so clear out the
                    // InCallUiState's "pending call status code".
                    inCallUiState.clearPendingCallStatusCode();
                }

                // Notify the phone app that a call is beginning so it can
                // enable the proximity sensor
                mApp.setBeginningCall(true);
                break;

            default:
                // Any other status code is a failure.
                log("==> placeCall(): failure code from placeCallInternal(): " + status);
                // Handle the various error conditions that can occur when
                // initiating an outgoing call, typically by directing the
                // InCallScreen to display a diagnostic message (via the
                // "pending call status code" flag.)
                handleOutgoingCallError(status);
                break;
        }

        // Finally, regardless of whether we successfully initiated the
        // outgoing call or not, force the InCallScreen to come to the
        // foreground.
        //
        // (For successful calls the the user will just see the normal
        // in-call UI.  Or if there was an error, the InCallScreen will
        // notice the InCallUiState pending call status code flag and display an
        // error indication instead.)

        // TODO: double-check the behavior of mApp.displayCallScreen()
        // if the InCallScreen is already visible:
        // - make sure it forces the UI to refresh
        // - make sure it does NOT launch a new InCallScreen on top
        //   of the current one (i.e. the Back button should not take
        //   you back to the previous InCallScreen)
        // - it's probably OK to go thru a fresh pause/resume sequence
        //   though (since that should be fast now)
        // - if necessary, though, maybe PhoneApp.displayCallScreen()
        //   could notice that the InCallScreen is already in the foreground,
        //   and if so simply call updateInCallScreen() instead.

        mApp.displayCallScreen();
    }

    /**
     * Actually make a call to whomever the intent tells us to.
     *
     * Note that there's no need to explicitly update (or refresh) the
     * in-call UI at any point in this method, since a fresh InCallScreen
     * instance will be launched automatically after we return (see
     * placeCall() above.)
     *
     * @param intent the CALL intent describing whom to call
     * @return CallStatusCode.SUCCESS if we successfully initiated an
     *    outgoing call.  If there was some kind of failure, return one of
     *    the other CallStatusCode codes indicating what went wrong.
     */
    private CallStatusCode placeCallInternal(Intent intent) {
        if (DBG) log("placeCallInternal()...  intent = " + intent);

        // TODO: This method is too long.  Break it down into more
        // manageable chunks.

        final InCallUiState inCallUiState = mApp.inCallUiState;
        String number;
        Phone phone = null;

        // Check the current ServiceState to make sure it's OK
        // to even try making a call.
        CallStatusCode okToCallStatus = checkIfOkToInitiateOutgoingCall(
                mCM.getServiceState());

        // TODO: Streamline the logic here.  Currently, the code is
        // unchanged from its original form in InCallScreen.java.  But we
        // should fix a couple of things:
        // - Don't call checkIfOkToInitiateOutgoingCall() more than once
        // - Wrap the try/catch for VoiceMailNumberMissingException
        //   around *only* the call that can throw that exception.

        try {
            number = getInitialNumber(intent);
            if (VDBG) log("- actual number to dial: '" + number + "'");

            // find the phone first
            // TODO Need a way to determine which phone to place the call
            // It could be determined by SIP setting, i.e. always,
            // or by number, i.e. for international,
            // or by user selection, i.e., dialog query,
            // or any of combinations
            Uri uri = intent.getData();
            String scheme = (uri != null) ? uri.getScheme() : null;
            String sipPhoneUri = intent.getStringExtra(
                    OutgoingCallBroadcaster.EXTRA_SIP_PHONE_URI);
            int sub = mApp.getVoiceSubscription();
            phone = PhoneUtils.pickPhoneBasedOnNumber(mCM, scheme, number, sipPhoneUri, sub);
            if (VDBG) log("- got Phone instance: " + phone + ", class = " + phone.getClass());

            // update okToCallStatus based on new phone
            okToCallStatus = checkIfOkToInitiateOutgoingCall(
                    phone.getServiceState().getState());

        } catch (PhoneUtils.VoiceMailNumberMissingException ex) {
            // If the call status is NOT in an acceptable state, it
            // may effect the way the voicemail number is being
            // retrieved.  Mask the VoiceMailNumberMissingException
            // with the underlying issue of the phone state.
            if (okToCallStatus != CallStatusCode.SUCCESS) {
                if (DBG) log("Voicemail number not reachable in current SIM card state.");
                return okToCallStatus;
            }
            if (DBG) log("VoiceMailNumberMissingException from getInitialNumber()");
            return CallStatusCode.VOICEMAIL_NUMBER_MISSING;
        }

        if (number == null) {
            Log.w(TAG, "placeCall: couldn't get a phone number from Intent " + intent);
            return CallStatusCode.NO_PHONE_NUMBER_SUPPLIED;
        }

<<<<<<< HEAD
        boolean isEmergencyNumber = PhoneNumberUtils.isLocalEmergencyNumber(number, mApp.mContext);
=======

        // Sanity-check that ACTION_CALL_EMERGENCY is used if and only if
        // this is a call to an emergency number
        // (This is just a sanity-check; this policy *should* really be
        // enforced in OutgoingCallBroadcaster.onCreate(), which is the
        // main entry point for the CALL and CALL_* intents.)
        boolean isEmergencyNumber = PhoneNumberUtils.isLocalEmergencyNumber(number, mApp);
        boolean isPotentialEmergencyNumber =
                PhoneNumberUtils.isPotentialLocalEmergencyNumber(number, mApp);
>>>>>>> 5c7d3167
        boolean isEmergencyIntent = Intent.ACTION_CALL_EMERGENCY.equals(intent.getAction());

        if (isPotentialEmergencyNumber && !isEmergencyIntent) {
            Log.e(TAG, "Non-CALL_EMERGENCY Intent " + intent
                    + " attempted to call potential emergency number " + number
                    + ".");
            return CallStatusCode.CALL_FAILED;
        } else if (!isPotentialEmergencyNumber && isEmergencyIntent) {
            Log.e(TAG, "Received CALL_EMERGENCY Intent " + intent
                    + " with non-potential-emergency number " + number
                    + " -- failing call.");
            return CallStatusCode.CALL_FAILED;
        }

        // If we're trying to call an emergency number, then it's OK to
        // proceed in certain states where we'd otherwise bring up
        // an error dialog:
        // - If we're in EMERGENCY_ONLY mode, then (obviously) you're allowed
        //   to dial emergency numbers.
        // - If we're OUT_OF_SERVICE, we still attempt to make a call,
        //   since the radio will register to any available network.

        if (isEmergencyNumber
            && ((okToCallStatus == CallStatusCode.EMERGENCY_ONLY)
                || (okToCallStatus == CallStatusCode.OUT_OF_SERVICE))) {
            if (DBG) log("placeCall: Emergency number detected with status = " + okToCallStatus);
            okToCallStatus = CallStatusCode.SUCCESS;
            if (DBG) log("==> UPDATING status to: " + okToCallStatus);
        }

        if (okToCallStatus != CallStatusCode.SUCCESS) {
            // If this is an emergency call, launch the EmergencyCallHelperService
            // to turn on the radio and retry the call.
            if (isEmergencyNumber && (okToCallStatus == CallStatusCode.POWER_OFF)) {
                Log.i(TAG, "placeCall: Trying to make emergency call while POWER_OFF!");

                // If needed, lazily instantiate an EmergencyCallHelper instance.
                synchronized (this) {
                    if (mEmergencyCallHelper == null) {
                        mEmergencyCallHelper = new EmergencyCallHelper(this);
                    }
                }

                // ...and kick off the "emergency call from airplane mode" sequence.
                mEmergencyCallHelper.startEmergencyCallFromAirplaneModeSequence(number);

                // Finally, return CallStatusCode.SUCCESS right now so
                // that the in-call UI will remain visible (in order to
                // display the progress indication.)
                // TODO: or maybe it would be more clear to return a whole
                // new CallStatusCode called "TURNING_ON_RADIO" here.
                // That way, we'd update inCallUiState.progressIndication from
                // the handleOutgoingCallError() method, rather than here.
                return CallStatusCode.SUCCESS;
            } else {
                // Otherwise, just return the (non-SUCCESS) status code
                // back to our caller.
                if (DBG) log("==> placeCallInternal(): non-success status: " + okToCallStatus);
                return okToCallStatus;
            }
        }

        // Ok, we can proceed with this outgoing call.

        // Reset some InCallUiState flags, just in case they're still set
        // from a prior call.
        inCallUiState.needToShowCallLostDialog = false;
        inCallUiState.clearProgressIndication();

        // We have a valid number, so try to actually place a call:
        // make sure we pass along the intent's URI which is a
        // reference to the contact. We may have a provider gateway
        // phone number to use for the outgoing call.
        Uri contactUri = intent.getData();

        // Watch out: PhoneUtils.placeCall() returns one of the
        // CALL_STATUS_* constants, not a CallStatusCode enum value.
        int callStatus = PhoneUtils.placeCall(mApp.mContext,
                                              phone,
                                              number,
                                              contactUri,
                                              (isEmergencyNumber || isEmergencyIntent),
                                              inCallUiState.providerGatewayUri);

        switch (callStatus) {
            case PhoneUtils.CALL_STATUS_DIALED:
                if (VDBG) log("placeCall: PhoneUtils.placeCall() succeeded for regular call '"
                             + number + "'.");


                // TODO(OTASP): still need more cleanup to simplify the mApp.cdma*State objects:
                // - Rather than checking inCallUiState.inCallScreenMode, the
                //   code here could also check for
                //   app.getCdmaOtaInCallScreenUiState() returning NORMAL.
                // - But overall, app.inCallUiState.inCallScreenMode and
                //   app.cdmaOtaInCallScreenUiState.state are redundant.
                //   Combine them.

                if (VDBG) log ("- inCallUiState.inCallScreenMode = "
                               + inCallUiState.inCallScreenMode);
                if (inCallUiState.inCallScreenMode == InCallScreenMode.OTA_NORMAL) {
                    if (VDBG) log ("==>  OTA_NORMAL note: switching to OTA_STATUS_LISTENING.");
                    mApp.cdmaOtaScreenState.otaScreenState =
                            CdmaOtaScreenState.OtaScreenState.OTA_STATUS_LISTENING;
                }

                // Any time we initiate a call, force the DTMF dialpad to
                // close.  (We want to make sure the user can see the regular
                // in-call UI while the new call is dialing, and when it
                // first gets connected.)
                inCallUiState.showDialpad = false;

                // Also, in case a previous call was already active (i.e. if
                // we just did "Add call"), clear out the "history" of DTMF
                // digits you typed, to make sure it doesn't persist from the
                // previous call to the new call.
                // TODO: it would be more precise to do this when the actual
                // phone state change happens (i.e. when a new foreground
                // call appears and the previous call moves to the
                // background), but the InCallScreen doesn't keep enough
                // state right now to notice that specific transition in
                // onPhoneStateChanged().
                inCallUiState.dialpadDigits = null;

                // Check for an obscure ECM-related scenario: If the phone
                // is currently in ECM (Emergency callback mode) and we
                // dial a non-emergency number, that automatically
                // *cancels* ECM.  So warn the user about it.
                // (See InCallScreen.showExitingECMDialog() for more info.)
                boolean exitedEcm = false;
                if (PhoneUtils.isPhoneInEcm(phone) && !isEmergencyNumber) {
                    Log.i(TAG, "About to exit ECM because of an outgoing non-emergency call");
                    exitedEcm = true;  // this will cause us to return EXITED_ECM from this method
                }

                if (phone.getPhoneType() == Phone.PHONE_TYPE_CDMA) {
                    // Start the timer for 3 Way CallerInfo
                    if (mApp.cdmaPhoneCallState.getCurrentCallState()
                            == CdmaPhoneCallState.PhoneCallState.THRWAY_ACTIVE) {
                        //Unmute for the second MO call
                        PhoneUtils.setMute(false);

                        // This is a "CDMA 3-way call", which means that you're dialing a
                        // 2nd outgoing call while a previous call is already in progress.
                        //
                        // Due to the limitations of CDMA this call doesn't actually go
                        // through the DIALING/ALERTING states, so we can't tell for sure
                        // when (or if) it's actually answered.  But we want to show
                        // *some* indication of what's going on in the UI, so we "fake it"
                        // by displaying the "Dialing" state for 3 seconds.

                        // Set the mThreeWayCallOrigStateDialing state to true
                        mApp.cdmaPhoneCallState.setThreeWayCallOrigState(true);

                        // Schedule the "Dialing" indication to be taken down in 3 seconds:
                        sendEmptyMessageDelayed(THREEWAY_CALLERINFO_DISPLAY_DONE,
                                                THREEWAY_CALLERINFO_DISPLAY_TIME);
                    }
                }

                // Success!
                if (exitedEcm) {
                    return CallStatusCode.EXITED_ECM;
                } else {
                    return CallStatusCode.SUCCESS;
                }

            case PhoneUtils.CALL_STATUS_DIALED_MMI:
                if (DBG) log("placeCall: specified number was an MMI code: '" + number + "'.");
                // The passed-in number was an MMI code, not a regular phone number!
                // This isn't really a failure; the Dialer may have deliberately
                // fired an ACTION_CALL intent to dial an MMI code, like for a
                // USSD call.
                //
                // Presumably an MMI_INITIATE message will come in shortly
                // (and we'll bring up the "MMI Started" dialog), or else
                // an MMI_COMPLETE will come in (which will take us to a
                // different Activity; see PhoneUtils.displayMMIComplete()).
                return CallStatusCode.DIALED_MMI;

            case PhoneUtils.CALL_STATUS_FAILED:
                Log.w(TAG, "placeCall: PhoneUtils.placeCall() FAILED for number '"
                      + number + "'.");
                // We couldn't successfully place the call; there was some
                // failure in the telephony layer.
                return CallStatusCode.CALL_FAILED;

            default:
                Log.wtf(TAG, "placeCall: unknown callStatus " + callStatus
                        + " from PhoneUtils.placeCall() for number '" + number + "'.");
                return CallStatusCode.SUCCESS;  // Try to continue anyway...
        }
    }

    /**
     * Checks the current ServiceState to make sure it's OK
     * to try making an outgoing call to the specified number.
     *
     * @return CallStatusCode.SUCCESS if it's OK to try calling the specified
     *    number.  If not, like if the radio is powered off or we have no
     *    signal, return one of the other CallStatusCode codes indicating what
     *    the problem is.
     */
    private CallStatusCode checkIfOkToInitiateOutgoingCall(int state) {
        if (VDBG) log("checkIfOkToInitiateOutgoingCall: ServiceState = " + state);

        switch (state) {
            case ServiceState.STATE_IN_SERVICE:
                // Normal operation.  It's OK to make outgoing calls.
                return CallStatusCode.SUCCESS;

            case ServiceState.STATE_POWER_OFF:
                // Radio is explictly powered off.
                return CallStatusCode.POWER_OFF;

            case ServiceState.STATE_EMERGENCY_ONLY:
                // The phone is registered, but locked. Only emergency
                // numbers are allowed.
                // Note that as of Android 2.0 at least, the telephony layer
                // does not actually use ServiceState.STATE_EMERGENCY_ONLY,
                // mainly since there's no guarantee that the radio/RIL can
                // make this distinction.  So in practice the
                // CallStatusCode.EMERGENCY_ONLY state and the string
                // "incall_error_emergency_only" are totally unused.
                return CallStatusCode.EMERGENCY_ONLY;

            case ServiceState.STATE_OUT_OF_SERVICE:
                // No network connection.
                return CallStatusCode.OUT_OF_SERVICE;

            default:
                throw new IllegalStateException("Unexpected ServiceState: " + state);
        }
    }

    /**
     * Given an Intent (which is presumably the ACTION_CALL intent that
     * initiated this outgoing call), figure out the actual phone number we
     * should dial.
     *
     * Note that the returned "number" may actually be a SIP address,
     * if the specified intent contains a sip: URI.
     *
     * This method is basically a wrapper around PhoneUtils.getNumberFromIntent(),
     * except it's also aware of the EXTRA_ACTUAL_NUMBER_TO_DIAL extra.
     * (That extra, if present, tells us the exact string to pass down to the
     * telephony layer.  It's guaranteed to be safe to dial: it's either a PSTN
     * phone number with separators and keypad letters stripped out, or a raw
     * unencoded SIP address.)
     *
     * @return the phone number corresponding to the specified Intent, or null
     *   if the Intent has no action or if the intent's data is malformed or
     *   missing.
     *
     * @throws VoiceMailNumberMissingException if the intent
     *   contains a "voicemail" URI, but there's no voicemail
     *   number configured on the device.
     */
    // TODO: Consider moving this out to PhoneUtils and/or combining it
    // with PhoneUtils.getNumberFromIntent().
    public static String getInitialNumber(Intent intent)
            throws PhoneUtils.VoiceMailNumberMissingException {
        if (VDBG) log("getInitialNumber(): " + intent);

        String action = intent.getAction();
        if (TextUtils.isEmpty(action)) {
            return null;
        }

        // If the EXTRA_ACTUAL_NUMBER_TO_DIAL extra is present, get the phone
        // number from there.  (That extra takes precedence over the actual data
        // included in the intent.)
        if (intent.hasExtra(OutgoingCallBroadcaster.EXTRA_ACTUAL_NUMBER_TO_DIAL)) {
            String actualNumberToDial =
                    intent.getStringExtra(OutgoingCallBroadcaster.EXTRA_ACTUAL_NUMBER_TO_DIAL);
            if (VDBG) log("==> got EXTRA_ACTUAL_NUMBER_TO_DIAL; returning '"
                          + actualNumberToDial + "'");
            return actualNumberToDial;
        }

        return PhoneUtils.getNumberFromIntent(PhoneApp.getInstance().mContext, intent);
    }

    /**
     * Handles the various error conditions that can occur when initiating
     * an outgoing call.
     *
     * Most error conditions are "handled" by simply displaying an error
     * message to the user.  This is accomplished by setting the
     * inCallUiState pending call status code flag, which tells the
     * InCallScreen to display an appropriate message to the user when the
     * in-call UI comes to the foreground.
     *
     * @param status one of the CallStatusCode error codes.
     */
    private void handleOutgoingCallError(CallStatusCode status) {
        if (DBG) log("handleOutgoingCallError(): status = " + status);
        final InCallUiState inCallUiState = mApp.inCallUiState;

        // In most cases we simply want to have the InCallScreen display
        // an appropriate error dialog, so we simply copy the specified
        // status code into the InCallUiState "pending call status code"
        // field.  (See InCallScreen.showStatusIndication() for the next
        // step of the sequence.)

        switch (status) {
            case SUCCESS:
                // This case shouldn't happen; you're only supposed to call
                // handleOutgoingCallError() if there was actually an error!
                Log.wtf(TAG, "handleOutgoingCallError: SUCCESS isn't an error");
                break;

            case VOICEMAIL_NUMBER_MISSING:
                // Bring up the "Missing Voicemail Number" dialog, which
                // will ultimately take us to some other Activity (or else
                // just bail out of this activity.)

                // Send a request to the InCallScreen to display the
                // "voicemail missing" dialog when it (the InCallScreen)
                // comes to the foreground.
                inCallUiState.setPendingCallStatusCode(CallStatusCode.VOICEMAIL_NUMBER_MISSING);
                break;

            case POWER_OFF:
                // Radio is explictly powered off, presumably because the
                // device is in airplane mode.
                //
                // TODO: For now this UI is ultra-simple: we simply display
                // a message telling the user to turn off airplane mode.
                // But it might be nicer for the dialog to offer the option
                // to turn the radio on right there (and automatically retry
                // the call once network registration is complete.)
                inCallUiState.setPendingCallStatusCode(CallStatusCode.POWER_OFF);
                break;

            case EMERGENCY_ONLY:
                // Only emergency numbers are allowed, but we tried to dial
                // a non-emergency number.
                // (This state is currently unused; see comments above.)
                inCallUiState.setPendingCallStatusCode(CallStatusCode.EMERGENCY_ONLY);
                break;

            case OUT_OF_SERVICE:
                // No network connection.
                inCallUiState.setPendingCallStatusCode(CallStatusCode.OUT_OF_SERVICE);
                break;

            case NO_PHONE_NUMBER_SUPPLIED:
                // The supplied Intent didn't contain a valid phone number.
                // (This is rare and should only ever happen with broken
                // 3rd-party apps.)  For now just show a generic error.
                inCallUiState.setPendingCallStatusCode(CallStatusCode.NO_PHONE_NUMBER_SUPPLIED);
                break;

            case DIALED_MMI:
                // Our initial phone number was actually an MMI sequence.
                // There's no real "error" here, but we do bring up the
                // a Toast (as requested of the New UI paradigm).
                //
                // In-call MMIs do not trigger the normal MMI Initiate
                // Notifications, so we should notify the user here.
                // Otherwise, the code in PhoneUtils.java should handle
                // user notifications in the form of Toasts or Dialogs.
                //
                // TODO: Rather than launching a toast from here, it would
                // be cleaner to just set a pending call status code here,
                // and then let the InCallScreen display the toast...
                if (mCM.getState() == Phone.State.OFFHOOK) {
                    Toast.makeText(mApp.mContext,
                            R.string.incall_status_dialed_mmi, Toast.LENGTH_SHORT).show();
                }
                break;

            case CALL_FAILED:
                // We couldn't successfully place the call; there was some
                // failure in the telephony layer.
                // TODO: Need UI spec for this failure case; for now just
                // show a generic error.
                inCallUiState.setPendingCallStatusCode(CallStatusCode.CALL_FAILED);
                break;

            default:
                Log.wtf(TAG, "handleOutgoingCallError: unexpected status code " + status);
                // Show a generic "call failed" error.
                inCallUiState.setPendingCallStatusCode(CallStatusCode.CALL_FAILED);
                break;
        }
    }

    /**
     * Checks the current outgoing call to see if it's an OTASP call (the
     * "activation" call used to provision CDMA devices).  If so, do any
     * necessary OTASP-specific setup before actually placing the call.
     */
    private void checkForOtaspCall(Intent intent) {
        if (OtaUtils.isOtaspCallIntent(intent)) {
            Log.i(TAG, "checkForOtaspCall: handling OTASP intent! " + intent);

            // ("OTASP-specific setup" basically means creating and initializing
            // the OtaUtils instance.  Note that this setup needs to be here in
            // the CallController.placeCall() sequence, *not* in
            // OtaUtils.startInteractiveOtasp(), since it's also possible to
            // start an OTASP call by manually dialing "*228" (in which case
            // OtaUtils.startInteractiveOtasp() never gets run at all.)
            OtaUtils.setupOtaspCall(intent);
        } else {
            if (DBG) log("checkForOtaspCall: not an OTASP call.");
        }
    }


    //
    // Debugging
    //

    private static void log(String msg) {
        Log.d(TAG, msg);
    }
}<|MERGE_RESOLUTION|>--- conflicted
+++ resolved
@@ -382,9 +382,6 @@
             return CallStatusCode.NO_PHONE_NUMBER_SUPPLIED;
         }
 
-<<<<<<< HEAD
-        boolean isEmergencyNumber = PhoneNumberUtils.isLocalEmergencyNumber(number, mApp.mContext);
-=======
 
         // Sanity-check that ACTION_CALL_EMERGENCY is used if and only if
         // this is a call to an emergency number
@@ -394,7 +391,6 @@
         boolean isEmergencyNumber = PhoneNumberUtils.isLocalEmergencyNumber(number, mApp);
         boolean isPotentialEmergencyNumber =
                 PhoneNumberUtils.isPotentialLocalEmergencyNumber(number, mApp);
->>>>>>> 5c7d3167
         boolean isEmergencyIntent = Intent.ACTION_CALL_EMERGENCY.equals(intent.getAction());
 
         if (isPotentialEmergencyNumber && !isEmergencyIntent) {
