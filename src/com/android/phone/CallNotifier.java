/*
 * Copyright (C) 2006 The Android Open Source Project
 *
 * Licensed under the Apache License, Version 2.0 (the "License");
 * you may not use this file except in compliance with the License.
 * You may obtain a copy of the License at
 *
 *      http://www.apache.org/licenses/LICENSE-2.0
 *
 * Unless required by applicable law or agreed to in writing, software
 * distributed under the License is distributed on an "AS IS" BASIS,
 * WITHOUT WARRANTIES OR CONDITIONS OF ANY KIND, either express or implied.
 * See the License for the specific language governing permissions and
 * limitations under the License.
 */

package com.android.phone;

import com.android.internal.telephony.Call;
import com.android.internal.telephony.CallerInfo;
import com.android.internal.telephony.CallerInfoAsyncQuery;
import com.android.internal.telephony.cdma.CdmaCallWaitingNotification;
import com.android.internal.telephony.cdma.SignalToneUtil;
import com.android.internal.telephony.cdma.CdmaInformationRecords.CdmaDisplayInfoRec;
import com.android.internal.telephony.cdma.CdmaInformationRecords.CdmaSignalInfoRec;
import com.android.internal.telephony.Connection;
import com.android.internal.telephony.Phone;
import com.android.internal.telephony.gsm.GSMPhone;

import android.content.Context;
import android.content.Intent;
import android.media.AudioManager;
import android.media.ToneGenerator;
import android.net.Uri;
import android.os.AsyncResult;
import android.os.Handler;
import android.os.Message;
import android.os.SystemClock;
import android.os.SystemProperties;
import android.provider.CallLog;
import android.provider.CallLog.Calls;
import android.provider.Checkin;
import android.provider.Settings;
import android.telephony.PhoneNumberUtils;
import android.telephony.PhoneStateListener;
import android.telephony.TelephonyManager;
import android.util.Log;


/**
 * Stub which listens for phone state changes and decides whether it is worth
 * telling the user what just happened.
 */
public class CallNotifier extends Handler
        implements CallerInfoAsyncQuery.OnQueryCompleteListener {
    private static final String LOG_TAG = "CallNotifier";
    private static final boolean DBG =
            (PhoneApp.DBG_LEVEL >= 1) && (SystemProperties.getInt("ro.debuggable", 0) == 1);
    private static final boolean VDBG = (PhoneApp.DBG_LEVEL >= 2);

    // Strings used with Checkin.logEvent().
    private static final String PHONE_UI_EVENT_RINGER_QUERY_ELAPSED =
        "using default incoming call behavior";
    private static final String PHONE_UI_EVENT_MULTIPLE_QUERY =
        "multiple incoming call queries attempted";

    // Maximum time we allow the CallerInfo query to run,
    // before giving up and falling back to the default ringtone.
    private static final int RINGTONE_QUERY_WAIT_TIME = 500;  // msec

    // Timers related to CDMA Call Waiting
    // 1) For displaying Caller Info
    // 2) For disabling "Add Call" menu option once User selects Ignore or CW Timeout occures
    private static final int CALLWAITING_CALLERINFO_DISPLAY_TIME = 20000; // msec
    private static final int CALLWAITING_ADDCALL_DISABLE_TIME = 60000; // msec

    // Time to display the  DisplayInfo Record sent by CDMA network
    private static final int DISPLAYINFO_NOTIFICATION_TIME = 2000; // msec

    // Boolean to store information if a Call Waiting timed out
    private boolean mCallWaitingTimeOut = false;

    // values used to track the query state
    private static final int CALLERINFO_QUERY_READY = 0;
    private static final int CALLERINFO_QUERYING = -1;

    // the state of the CallerInfo Query.
    private int mCallerInfoQueryState;

    // object used to synchronize access to mCallerInfoQueryState
    private Object mCallerInfoQueryStateGuard = new Object();

    // Event used to indicate a query timeout.
    private static final int RINGER_CUSTOM_RINGTONE_QUERY_TIMEOUT = 100;

    // Events from the Phone object:
    private static final int PHONE_STATE_CHANGED = 1;
    private static final int PHONE_NEW_RINGING_CONNECTION = 2;
    private static final int PHONE_DISCONNECT = 3;
    private static final int PHONE_UNKNOWN_CONNECTION_APPEARED = 4;
    private static final int PHONE_INCOMING_RING = 5;
    private static final int PHONE_STATE_DISPLAYINFO = 6;
    private static final int PHONE_STATE_SIGNALINFO = 7;
    private static final int PHONE_CDMA_CALL_WAITING = 8;
    private static final int PHONE_ENHANCED_VP_ON = 9;
    private static final int PHONE_ENHANCED_VP_OFF = 10;

    // Events generated internally:
    private static final int PHONE_MWI_CHANGED = 11;
    private static final int PHONE_BATTERY_LOW = 12;
    private static final int CALLWAITING_CALLERINFO_DISPLAY_DONE = 13;
    private static final int CALLWAITING_ADDCALL_DISABLE_TIMEOUT = 14;
    private static final int DISPLAYINFO_NOTIFICATION_DONE = 15;

    private PhoneApp mApplication;
    private Phone mPhone;
    private Ringer mRinger;
    private BluetoothHandsfree mBluetoothHandsfree;
    private boolean mSilentRingerRequested;

    // ToneGenerator instance for playing SignalInfo tones
    private ToneGenerator mSignalInfoToneGenerator;

    // The tone volume relative to other sounds in the stream SignalInfo
    private static final int TONE_RELATIVE_VOLUME_LOPRI_SIGNALINFO = 50;

    // Additional members for CDMA
    private Call.State mPreviousCdmaCallState;
    private boolean mCdmaVoicePrivacyState = false;
    private boolean mIsCdmaRedialCall = false;

    public CallNotifier(PhoneApp app, Phone phone, Ringer ringer,
                        BluetoothHandsfree btMgr) {
        mApplication = app;

        mPhone = phone;
        mPhone.registerForNewRingingConnection(this, PHONE_NEW_RINGING_CONNECTION, null);
        mPhone.registerForPhoneStateChanged(this, PHONE_STATE_CHANGED, null);
        mPhone.registerForDisconnect(this, PHONE_DISCONNECT, null);
        mPhone.registerForUnknownConnection(this, PHONE_UNKNOWN_CONNECTION_APPEARED, null);
        mPhone.registerForIncomingRing(this, PHONE_INCOMING_RING, null);

        if (mPhone.getPhoneName().equals("CDMA")) {
            if (DBG) log("Registering for Call Waiting, Signal and Display Info.");
            mPhone.registerForCallWaiting(this, PHONE_CDMA_CALL_WAITING, null);
            mPhone.registerForDisplayInfo(this, PHONE_STATE_DISPLAYINFO, null);
            mPhone.registerForSignalInfo(this, PHONE_STATE_SIGNALINFO, null);
            mPhone.registerForInCallVoicePrivacyOn(this, PHONE_ENHANCED_VP_ON, null);
            mPhone.registerForInCallVoicePrivacyOff(this, PHONE_ENHANCED_VP_OFF, null);

            // Instantiate the ToneGenerator for SignalInfo and CallWaiting
            // TODO(Moto): We probably dont need the mSignalInfoToneGenerator instance
            // around forever. Need to change it so as to create a ToneGenerator instance only
            // when a tone is being played and releases it after its done playing.
            try {
                mSignalInfoToneGenerator = new ToneGenerator(AudioManager.STREAM_NOTIFICATION,
                        TONE_RELATIVE_VOLUME_LOPRI_SIGNALINFO);
            } catch (RuntimeException e) {
                Log.w(LOG_TAG, "CallNotifier: Exception caught while creating " +
                        "mSignalInfoToneGenerator: " + e);
                mSignalInfoToneGenerator = null;
            }
        }

        mRinger = ringer;
        mBluetoothHandsfree = btMgr;

        TelephonyManager telephonyManager = (TelephonyManager)app.getSystemService(
                Context.TELEPHONY_SERVICE);
        telephonyManager.listen(mPhoneStateListener,
                PhoneStateListener.LISTEN_MESSAGE_WAITING_INDICATOR
                | PhoneStateListener.LISTEN_CALL_FORWARDING_INDICATOR);
    }

    @Override
    public void handleMessage(Message msg) {
        switch (msg.what) {
            case PHONE_NEW_RINGING_CONNECTION:
                if (DBG) log("RINGING... (new)");
                onNewRingingConnection((AsyncResult) msg.obj);
                mSilentRingerRequested = false;
                break;

            case PHONE_INCOMING_RING:
                // repeat the ring when requested by the RIL, and when the user has NOT
                // specifically requested silence.
                if (msg.obj != null && ((AsyncResult) msg.obj).result != null &&
                        ((GSMPhone)((AsyncResult) msg.obj).result).getState() == Phone.State.RINGING
                        && mSilentRingerRequested == false) {
                    if (DBG) log("RINGING... (PHONE_INCOMING_RING event)");
                    mRinger.ring();
                } else {
                    if (DBG) log("RING before NEW_RING, skipping");
                }
                break;

            case PHONE_STATE_CHANGED:
                onPhoneStateChanged((AsyncResult) msg.obj);
                break;

            case PHONE_DISCONNECT:
                if (DBG) log("DISCONNECT");
                onDisconnect((AsyncResult) msg.obj);
                break;

            case PHONE_UNKNOWN_CONNECTION_APPEARED:
                onUnknownConnectionAppeared((AsyncResult) msg.obj);
                break;

            case RINGER_CUSTOM_RINGTONE_QUERY_TIMEOUT:
                // CallerInfo query is taking too long!  But we can't wait
                // any more, so start ringing NOW even if it means we won't
                // use the correct custom ringtone.
                Log.w(LOG_TAG, "CallerInfo query took too long; manually starting ringer");

                // In this case we call onCustomRingQueryComplete(), just
                // like if the query had completed normally.  (But we're
                // going to get the default ringtone, since we never got
                // the chance to call Ringer.setCustomRingtoneUri()).
                onCustomRingQueryComplete();
                break;

            case PHONE_MWI_CHANGED:
                onMwiChanged(mPhone.getMessageWaitingIndicator());
                break;

            case PHONE_BATTERY_LOW:
                onBatteryLow();
                break;

            case PHONE_CDMA_CALL_WAITING:
                if (DBG) log("Received PHONE_CDMA_CALL_WAITING event");
                onCdmaCallWaiting((AsyncResult) msg.obj);
                break;

            case CALLWAITING_CALLERINFO_DISPLAY_DONE:
                if (DBG) log("Received CALLWAITING_CALLERINFO_DISPLAY_DONE event ...");
                mCallWaitingTimeOut = true;
                onCdmaCallWaitingReject();
                break;

            case CALLWAITING_ADDCALL_DISABLE_TIMEOUT:
                if (DBG) log("Received CALLWAITING_ADDCALL_DISABLE_TIMEOUT event ...");
                // Set the mAddCallMenuStateAfterCW state to true
                mApplication.cdmaPhoneCallState.setAddCallMenuStateAfterCallWaiting(true);
                break;

            case PHONE_STATE_DISPLAYINFO:
                if (DBG) log("Received PHONE_STATE_DISPLAYINFO event");
                onDisplayInfo((AsyncResult) msg.obj);
                break;

            case PHONE_STATE_SIGNALINFO:
                if (DBG) log("Received PHONE_STATE_SIGNALINFO event");
                onSignalInfo((AsyncResult) msg.obj);
                break;

            case DISPLAYINFO_NOTIFICATION_DONE:
                if (DBG) log("Received Display Info notification done event ...");
                CdmaDisplayInfo.dismissDisplayInfoRecord();
                break;

            case PHONE_ENHANCED_VP_ON:
                if (DBG) log("PHONE_ENHANCED_VP_ON...");
                if (!mCdmaVoicePrivacyState) {
                    int toneToPlay = InCallTonePlayer.TONE_VOICE_PRIVACY;
                    new InCallTonePlayer(toneToPlay).start();
                    mCdmaVoicePrivacyState = true;
                }
                break;

            case PHONE_ENHANCED_VP_OFF:
                if (DBG) log("PHONE_ENHANCED_VP_OFF...");
                if (mCdmaVoicePrivacyState) {
                    int toneToPlay = InCallTonePlayer.TONE_VOICE_PRIVACY;
                    new InCallTonePlayer(toneToPlay).start();
                    mCdmaVoicePrivacyState = false;
                }
                break;

            default:
                // super.handleMessage(msg);
        }
    }

    PhoneStateListener mPhoneStateListener = new PhoneStateListener() {
        @Override
        public void onMessageWaitingIndicatorChanged(boolean mwi) {
            onMwiChanged(mwi);
        }

        @Override
        public void onCallForwardingIndicatorChanged(boolean cfi) {
            onCfiChanged(cfi);
        }
    };

    private void onNewRingingConnection(AsyncResult r) {
        Connection c = (Connection) r.result;
        if (DBG) log("onNewRingingConnection(): " + c);

        // Incoming calls are totally ignored if the device isn't provisioned yet
        boolean provisioned = Settings.Secure.getInt(mPhone.getContext().getContentResolver(),
            Settings.Secure.DEVICE_PROVISIONED, 0) != 0;
        if (!provisioned) {
            Log.i(LOG_TAG, "CallNotifier: rejecting incoming call: device isn't provisioned");
            // Send the caller straight to voicemail, just like
            // "rejecting" an incoming call.
            PhoneUtils.hangupRingingCall(mPhone);
            return;
        }

        if (c != null && c.isRinging()) {
            Call.State state = c.getState();
            // State will be either INCOMING or WAITING.
            if (VDBG) log("- connection is ringing!  state = " + state);
            // if (DBG) PhoneUtils.dumpCallState(mPhone);

            // No need to do any service state checks here (like for
            // "emergency mode"), since in those states the SIM won't let
            // us get incoming connections in the first place.

            // TODO: Consider sending out a serialized broadcast Intent here
            // (maybe "ACTION_NEW_INCOMING_CALL"), *before* starting the
            // ringer and going to the in-call UI.  The intent should contain
            // the caller-id info for the current connection, and say whether
            // it would be a "call waiting" call or a regular ringing call.
            // If anybody consumed the broadcast, we'd bail out without
            // ringing or bringing up the in-call UI.
            //
            // This would give 3rd party apps a chance to listen for (and
            // intercept) new ringing connections.  An app could reject the
            // incoming call by consuming the broadcast and doing nothing, or
            // it could "pick up" the call (without any action by the user!)
            // by firing off an ACTION_ANSWER intent.
            //
            // We'd need to protect this with a new "intercept incoming calls"
            // system permission.

            // - don't ring for call waiting connections
            // - do this before showing the incoming call panel
            if (state == Call.State.INCOMING) {
                PhoneUtils.setAudioControlState(PhoneUtils.AUDIO_RINGING);
                startIncomingCallQuery(c);
            } else {
                if (VDBG) log("- starting call waiting tone...");
                new InCallTonePlayer(InCallTonePlayer.TONE_CALL_WAITING).start();
                // The InCallTonePlayer will automatically stop playing (and
                // clean itself up) after playing the tone.

                // TODO: alternatively, consider starting an
                // InCallTonePlayer with an "unlimited" tone length, and
                // manually stop it later when the ringing call either (a)
                // gets answered, or (b) gets disconnected.

                // in this case, just fall through like before, and call
                // PhoneUtils.showIncomingCallUi
                PhoneUtils.showIncomingCallUi();
            }
        }

        // Obtain a partial wake lock to make sure the CPU doesn't go to
        // sleep before we finish bringing up the InCallScreen.
        // (This will be upgraded soon to a full wake lock; see
        // PhoneUtils.showIncomingCallUi().)
        if (VDBG) log("Holding wake lock on new incoming connection.");
        mApplication.requestWakeState(PhoneApp.WakeState.PARTIAL);

        if (VDBG) log("- onNewRingingConnection() done.");
    }

    /**
     * Helper method to manage the start of incoming call queries
     */
    private void startIncomingCallQuery(Connection c) {
        // TODO: cache the custom ringer object so that subsequent
        // calls will not need to do this query work.  We can keep
        // the MRU ringtones in memory.  We'll still need to hit
        // the database to get the callerinfo to act as a key,
        // but at least we can save the time required for the
        // Media player setup.  The only issue with this is that
        // we may need to keep an eye on the resources the Media
        // player uses to keep these ringtones around.

        // make sure we're in a state where we can be ready to
        // query a ringtone uri.
        boolean shouldStartQuery = false;
        synchronized (mCallerInfoQueryStateGuard) {
            if (mCallerInfoQueryState == CALLERINFO_QUERY_READY) {
                mCallerInfoQueryState = CALLERINFO_QUERYING;
                shouldStartQuery = true;
            }
        }
        if (shouldStartQuery) {
            // create a custom ringer using the default ringer first
            mRinger.setCustomRingtoneUri(Settings.System.DEFAULT_RINGTONE_URI);

            // query the callerinfo to try to get the ringer.
            PhoneUtils.CallerInfoToken cit = PhoneUtils.startGetCallerInfo(
                    mPhone.getContext(), c, this, this);

            // if this has already been queried then just ring, otherwise
            // we wait for the alloted time before ringing.
            if (cit.isFinal) {
                if (VDBG) log("- CallerInfo already up to date, using available data");
                onQueryComplete(0, this, cit.currentInfo);
            } else {
                if (VDBG) log("- Starting query, posting timeout message.");
                sendEmptyMessageDelayed(RINGER_CUSTOM_RINGTONE_QUERY_TIMEOUT,
                        RINGTONE_QUERY_WAIT_TIME);
            }
            // calls to PhoneUtils.showIncomingCallUi will come after the
            // queries are complete (or timeout).
        } else {
            // This should never happen; its the case where an incoming call
            // arrives at the same time that the query is still being run,
            // and before the timeout window has closed.
            Checkin.logEvent(mPhone.getContext().getContentResolver(),
                    Checkin.Events.Tag.PHONE_UI,
                    PHONE_UI_EVENT_MULTIPLE_QUERY);

            // In this case, just log the request and ring.
            if (VDBG) log("RINGING... (request to ring arrived while query is running)");
            mRinger.ring();

            // in this case, just fall through like before, and call
            // PhoneUtils.showIncomingCallUi
            PhoneUtils.showIncomingCallUi();
        }
    }

    /**
     * Performs the final steps of the onNewRingingConnection sequence:
     * starts the ringer, and launches the InCallScreen to show the
     * "incoming call" UI.
     *
     * Normally, this is called when the CallerInfo query completes (see
     * onQueryComplete()).  In this case, onQueryComplete() has already
     * configured the Ringer object to use the custom ringtone (if there
     * is one) for this caller.  So we just tell the Ringer to start, and
     * proceed to the InCallScreen.
     *
     * But this method can *also* be called if the
     * RINGTONE_QUERY_WAIT_TIME timeout expires, which means that the
     * CallerInfo query is taking too long.  In that case, we log a
     * warning but otherwise we behave the same as in the normal case.
     * (We still tell the Ringer to start, but it's going to use the
     * default ringtone.)
     */
    private void onCustomRingQueryComplete() {
        boolean isQueryExecutionTimeExpired = false;
        synchronized (mCallerInfoQueryStateGuard) {
            if (mCallerInfoQueryState == CALLERINFO_QUERYING) {
                mCallerInfoQueryState = CALLERINFO_QUERY_READY;
                isQueryExecutionTimeExpired = true;
            }
        }
        if (isQueryExecutionTimeExpired) {
            // There may be a problem with the query here, since the
            // default ringtone is playing instead of the custom one.
            Log.w(LOG_TAG, "CallerInfo query took too long; falling back to default ringtone");
            Checkin.logEvent(mPhone.getContext().getContentResolver(),
                    Checkin.Events.Tag.PHONE_UI,
                    PHONE_UI_EVENT_RINGER_QUERY_ELAPSED);
        }

        // Make sure we still have an incoming call!
        //
        // (It's possible for the incoming call to have been disconnected
        // while we were running the query.  In that case we better not
        // start the ringer here, since there won't be any future
        // DISCONNECT event to stop it!)
        //
        // Note we don't have to worry about the incoming call going away
        // *after* this check but before we call mRinger.ring() below,
        // since in that case we *will* still get a DISCONNECT message sent
        // to our handler.  (And we will correctly stop the ringer when we
        // process that event.)
        if (mPhone.getState() != Phone.State.RINGING) {
            Log.i(LOG_TAG, "onCustomRingQueryComplete: No incoming call! Bailing out...");
            // Don't start the ringer *or* bring up the "incoming call" UI.
            // Just bail out.
            return;
        }

        // Ring, either with the queried ringtone or default one.
        if (VDBG) log("RINGING... (onCustomRingQueryComplete)");
        mRinger.ring();

        // ...and show the InCallScreen.
        PhoneUtils.showIncomingCallUi();
    }

    private void onUnknownConnectionAppeared(AsyncResult r) {
        Phone.State state = mPhone.getState();

        if (state == Phone.State.OFFHOOK) {
            // basically do onPhoneStateChanged + displayCallScreen
            onPhoneStateChanged(r);
            PhoneUtils.showIncomingCallUi();
        }
    }

    private void onPhoneStateChanged(AsyncResult r) {
        Phone.State state = mPhone.getState();

        // Turn status bar notifications on or off depending upon the state
        // of the phone.  Notification Alerts (audible or vibrating) should
        // be on if and only if the phone is IDLE.
        NotificationMgr.getDefault().getStatusBarMgr()
                .enableNotificationAlerts(state == Phone.State.IDLE);

        if (mPhone.getPhoneName().equals("CDMA")) {
            if ((mPhone.getForegroundCall().getState() == Call.State.ACTIVE)
                    && ((mPreviousCdmaCallState == Call.State.DIALING)
                    ||  (mPreviousCdmaCallState == Call.State.ALERTING))) {
                if (mIsCdmaRedialCall) {
                    int toneToPlay = InCallTonePlayer.TONE_REDIAL;
                    new InCallTonePlayer(toneToPlay).start();
                }
            }
            mPreviousCdmaCallState = mPhone.getForegroundCall().getState();
        }

        // Have the PhoneApp recompute its mShowBluetoothIndication
        // flag based on the (new) telephony state.
        // There's no need to force a UI update since we update the
        // in-call notification ourselves (below), and the InCallScreen
        // listens for phone state changes itself.
        mApplication.updateBluetoothIndication(false);

        if (state == Phone.State.OFFHOOK) {
            PhoneUtils.setAudioControlState(PhoneUtils.AUDIO_OFFHOOK);
            if (VDBG) log("onPhoneStateChanged: OFF HOOK");

            // if the call screen is showing, let it handle the event,
            // otherwise handle it here.
            if (!mApplication.isShowingCallScreen()) {
                mApplication.setScreenTimeout(PhoneApp.ScreenTimeoutDuration.DEFAULT);
                mApplication.requestWakeState(PhoneApp.WakeState.SLEEP);
            }

            // Since we're now in-call, the Ringer should definitely *not*
            // be ringing any more.  (This is just a sanity-check; we
            // already stopped the ringer explicitly back in
            // PhoneUtils.answerCall(), before the call to phone.acceptCall().)
            // TODO: Confirm that this call really *is* unnecessary, and if so,
            // remove it!
            if (DBG) log("stopRing()... (OFFHOOK state)");
            mRinger.stopRing();

            // put a icon in the status bar
            NotificationMgr.getDefault().updateInCallNotification();
        }
    }

    void updateCallNotifierRegistrationsAfterRadioTechnologyChange() {
        if (DBG) Log.d(LOG_TAG, "updateCallNotifierRegistrationsAfterRadioTechnologyChange...");
        // Unregister all events from the old obsolete phone
        mPhone.unregisterForNewRingingConnection(this);
        mPhone.unregisterForPhoneStateChanged(this);
        mPhone.unregisterForDisconnect(this);
        mPhone.unregisterForUnknownConnection(this);
        mPhone.unregisterForIncomingRing(this);
        mPhone.unregisterForCallWaiting(this);
        mPhone.unregisterForDisplayInfo(this);
        mPhone.unregisterForSignalInfo(this);

        // Release the ToneGenerator used for playing SignalInfo and CallWaiting
        if (mSignalInfoToneGenerator != null) {
            mSignalInfoToneGenerator.release();
        }

        mPhone.unregisterForInCallVoicePrivacyOn(this);
        mPhone.unregisterForInCallVoicePrivacyOff(this);

        // Register all events new to the new active phone
        mPhone.registerForNewRingingConnection(this, PHONE_NEW_RINGING_CONNECTION, null);
        mPhone.registerForPhoneStateChanged(this, PHONE_STATE_CHANGED, null);
        mPhone.registerForDisconnect(this, PHONE_DISCONNECT, null);
        mPhone.registerForUnknownConnection(this, PHONE_UNKNOWN_CONNECTION_APPEARED, null);
        mPhone.registerForIncomingRing(this, PHONE_INCOMING_RING, null);
        if (mPhone.getPhoneName().equals("CDMA")) {
            if (DBG) log("Registering for Call Waiting, Signal and Display Info.");
            mPhone.registerForCallWaiting(this, PHONE_CDMA_CALL_WAITING, null);
            mPhone.registerForDisplayInfo(this, PHONE_STATE_DISPLAYINFO, null);
            mPhone.registerForSignalInfo(this, PHONE_STATE_SIGNALINFO, null);

            // Instantiate the ToneGenerator for SignalInfo
            try {
                mSignalInfoToneGenerator = new ToneGenerator(AudioManager.STREAM_NOTIFICATION,
                        TONE_RELATIVE_VOLUME_LOPRI_SIGNALINFO);
            } catch (RuntimeException e) {
                Log.w(LOG_TAG, "CallNotifier: Exception caught while creating " +
                        "mSignalInfoToneGenerator: " + e);
                mSignalInfoToneGenerator = null;
            }

            mPhone.registerForInCallVoicePrivacyOn(this, PHONE_ENHANCED_VP_ON, null);
            mPhone.registerForInCallVoicePrivacyOff(this, PHONE_ENHANCED_VP_OFF, null);
        }
    }

    /**
     * Implemented for CallerInfoAsyncQuery.OnQueryCompleteListener interface.
     * refreshes the CallCard data when it called.  If called with this
     * class itself, it is assumed that we have been waiting for the ringtone
     * and direct to voicemail settings to update.
     */
    public void onQueryComplete(int token, Object cookie, CallerInfo ci){
        if (cookie instanceof Long) {
            if (VDBG) log("CallerInfo query complete, posting missed call notification");

            NotificationMgr.getDefault().notifyMissedCall(ci.name, ci.phoneNumber,
                    ci.phoneLabel, ((Long) cookie).longValue());
        } else if (cookie instanceof CallNotifier){
            if (VDBG) log("CallerInfo query complete, updating data");

            // get rid of the timeout messages
            removeMessages(RINGER_CUSTOM_RINGTONE_QUERY_TIMEOUT);

            boolean isQueryExecutionTimeOK = false;
            synchronized (mCallerInfoQueryStateGuard) {
                if (mCallerInfoQueryState == CALLERINFO_QUERYING) {
                    mCallerInfoQueryState = CALLERINFO_QUERY_READY;
                    isQueryExecutionTimeOK = true;
                }
            }
            //if we're in the right state
            if (isQueryExecutionTimeOK) {

                // send directly to voicemail.
                if (ci.shouldSendToVoicemail) {
                    if (DBG) log("send to voicemail flag detected. hanging up.");
                    PhoneUtils.hangupRingingCall(mPhone);
                    return;
                }

                // set the ringtone uri to prepare for the ring.
                if (ci.contactRingtoneUri != null) {
                    if (DBG) log("custom ringtone found, setting up ringer.");
                    Ringer r = ((CallNotifier) cookie).mRinger;
                    r.setCustomRingtoneUri(ci.contactRingtoneUri);
                }
                // ring, and other post-ring actions.
                onCustomRingQueryComplete();
            }
        }
    }

    private void onDisconnect(AsyncResult r) {
        if (VDBG) log("onDisconnect()...  phone state: " + mPhone.getState());

        mCdmaVoicePrivacyState = false;
        int autoretrySetting = 0;
        if (mPhone.getPhoneName().equals("CDMA")) {
            autoretrySetting = android.provider.Settings.System.getInt(mPhone.getContext().
                    getContentResolver(),android.provider.Settings.System.CALL_AUTO_RETRY, 0);
        }

        if (mPhone.getState() == Phone.State.IDLE) {
            PhoneUtils.setAudioControlState(PhoneUtils.AUDIO_IDLE);
        }

        if (mPhone.getPhoneName().equals("CDMA")) {
            // Create the SignalInfo tone player to stop any signalInfo tone being played.
            new SignalInfoTonePlayer(ToneGenerator.TONE_CDMA_SIGNAL_OFF).start();
        }

        Connection c = (Connection) r.result;
        if (DBG && c != null) {
            log("- onDisconnect: cause = " + c.getDisconnectCause()
                + ", incoming = " + c.isIncoming()
                + ", date = " + c.getCreateTime());
        }

        // Stop the ringer if it was ringing (for an incoming call that
        // either disconnected by itself, or was rejected by the user.)
        //
        // TODO: We technically *shouldn't* stop the ringer if the
        // foreground or background call disconnects while an incoming call
        // is still ringing, but that's a really rare corner case.
        // It's safest to just unconditionally stop the ringer here.
        if (DBG) log("stopRing()... (onDisconnect)");
        mRinger.stopRing();

        // Check for the various tones we might need to play (thru the
        // earpiece) after a call disconnects.
        int toneToPlay = InCallTonePlayer.TONE_NONE;

        // The "Busy" or "Congestion" tone is the highest priority:
        if (c != null) {
            Connection.DisconnectCause cause = c.getDisconnectCause();
            if (cause == Connection.DisconnectCause.BUSY) {
                if (DBG) log("- need to play BUSY tone!");
                toneToPlay = InCallTonePlayer.TONE_BUSY;
            } else if (cause == Connection.DisconnectCause.CONGESTION) {
                if (DBG) log("- need to play CONGESTION tone!");
                toneToPlay = InCallTonePlayer.TONE_CONGESTION;
            } else if (cause == Connection.DisconnectCause.CDMA_REORDER) {
                if (DBG) log("- need to play CDMA_REORDER tone!");
                toneToPlay = InCallTonePlayer.TONE_REORDER;
            } else if (cause == Connection.DisconnectCause.CDMA_INTERCEPT) {
                if (DBG) log("- need to play CDMA_INTERCEPT tone!");
                toneToPlay = InCallTonePlayer.TONE_INTERCEPT;
            } else if (cause == Connection.DisconnectCause.CDMA_DROP) {
                if (DBG) log("- need to play CDMA_DROP tone!");
                toneToPlay = InCallTonePlayer.TONE_CDMA_DROP;
            } else if (cause == Connection.DisconnectCause.OUT_OF_SERVICE) {
                if (DBG) log("- need to play OUT OF SERVICE tone!");
                toneToPlay = InCallTonePlayer.TONE_OUT_OF_SERVICE;
            }
        }

        // If we don't need to play BUSY or CONGESTION, then play the
        // "call ended" tone if this was a "regular disconnect" (i.e. a
        // normal call where one end or the other hung up) *and* this
        // disconnect event caused the phone to become idle.  (In other
        // words, we *don't* play the sound if one call hangs up but
        // there's still an active call on the other line.)
        // TODO: We may eventually want to disable this via a preference.
        if ((toneToPlay == InCallTonePlayer.TONE_NONE)
            && (mPhone.getState() == Phone.State.IDLE)
            && (c != null)) {
            Connection.DisconnectCause cause = c.getDisconnectCause();
            if ((cause == Connection.DisconnectCause.NORMAL)  // remote hangup
                || (cause == Connection.DisconnectCause.LOCAL)) {  // local hangup
                if (VDBG) log("- need to play CALL_ENDED tone!");
                toneToPlay = InCallTonePlayer.TONE_CALL_ENDED;
                mIsCdmaRedialCall = false;
            }
        }

        if (mPhone.getState() == Phone.State.IDLE) {
            // Don't reset the audio mode or bluetooth/speakerphone state
            // if we still need to let the user hear a tone through the earpiece.
            if (toneToPlay == InCallTonePlayer.TONE_NONE) {
                resetAudioStateAfterDisconnect();
            }

            NotificationMgr.getDefault().cancelCallInProgressNotification();

            // If the InCallScreen is *not* in the foreground, forcibly
            // dismiss it to make sure it won't still be in the activity
            // history.  (But if it *is* in the foreground, don't mess
            // with it; it needs to be visible, displaying the "Call
            // ended" state.)
            if (!mApplication.isShowingCallScreen()) {
                if (VDBG) log("onDisconnect: force InCallScreen to finish()");
                mApplication.dismissCallScreen();
            }
        }

        if (c != null) {
            final String number = c.getAddress();
            final int presentation = c.getNumberPresentation();
            if (DBG) log("- onDisconnect: presentation=" + presentation);
            final long date = c.getCreateTime();
            final long duration = c.getDurationMillis();
            final Connection.DisconnectCause cause = c.getDisconnectCause();

            // Set the "type" to be displayed in the call log (see constants in CallLog.Calls)
            final int callLogType;
            if (c.isIncoming()) {
                callLogType = (cause == Connection.DisconnectCause.INCOMING_MISSED ?
                               CallLog.Calls.MISSED_TYPE :
                               CallLog.Calls.INCOMING_TYPE);
            } else {
                callLogType = CallLog.Calls.OUTGOING_TYPE;
            }
            if (VDBG) log("- callLogType: " + callLogType + ", UserData: " + c.getUserData());

            // Get the CallerInfo object and then log the call with it.
            {
                Object o = c.getUserData();
                final CallerInfo ci;
                if ((o == null) || (o instanceof CallerInfo)){
                    ci = (CallerInfo) o;
                } else {
                    ci = ((PhoneUtils.CallerInfoToken) o).currentInfo;
                }

                // Watch out: Calls.addCall() hits the Contacts database,
                // so we shouldn't call it from the main thread.
                Thread t = new Thread() {
                        public void run() {
                            Calls.addCall(ci, mApplication, number, presentation,
                                          callLogType, date, (int) duration / 1000);
                            // if (DBG) log("onDisconnect helper thread: Calls.addCall() done.");
                        }
                    };
                t.start();
            }

            if (callLogType == CallLog.Calls.MISSED_TYPE) {
                // Show the "Missed call" notification.
                // (Note we *don't* do this if this was an incoming call that
                // the user deliberately rejected.)
                showMissedCallNotification(c, date);
            }

            // Possibly play a "post-disconnect tone" thru the earpiece.
            // We do this here, rather than from the InCallScreen
            // activity, since we need to do this even if you're not in
            // the Phone UI at the moment the connection ends.
            if (toneToPlay != InCallTonePlayer.TONE_NONE) {
                if (VDBG) log("- starting post-disconnect tone (" + toneToPlay + ")...");
                new InCallTonePlayer(toneToPlay).start();
                // The InCallTonePlayer will automatically stop playing (and
                // clean itself up) after a few seconds.

                // TODO: alternatively, we could start an InCallTonePlayer
                // here with an "unlimited" tone length,
                // and manually stop it later when this connection truly goes
                // away.  (The real connection over the network was closed as soon
                // as we got the BUSY message.  But our telephony layer keeps the
                // connection open for a few extra seconds so we can show the
                // "busy" indication to the user.  We could stop the busy tone
                // when *that* connection's "disconnect" event comes in.)
            }

            if (mPhone.getState() == Phone.State.IDLE) {
                // Release screen wake locks if the in-call screen is not
                // showing. Otherwise, let the in-call screen handle this because
                // it needs to show the call ended screen for a couple of
                // seconds.
                if (!mApplication.isShowingCallScreen()) {
                    if (VDBG) log("- NOT showing in-call screen; releasing wake locks!");
                    mApplication.setScreenTimeout(PhoneApp.ScreenTimeoutDuration.DEFAULT);
                    mApplication.requestWakeState(PhoneApp.WakeState.SLEEP);
                } else {
                    if (VDBG) log("- still showing in-call screen; not releasing wake locks.");
                }
            } else {
                if (VDBG) log("- phone still in use; not releasing wake locks.");
            }

            if (((mPreviousCdmaCallState == Call.State.DIALING)
                    || (mPreviousCdmaCallState == Call.State.ALERTING))
                    && (!PhoneNumberUtils.isEmergencyNumber(number))
                    && (cause != Connection.DisconnectCause.INCOMING_MISSED )
                    && (cause != Connection.DisconnectCause.NORMAL)
                    && (cause != Connection.DisconnectCause.LOCAL)
                    && (cause != Connection.DisconnectCause.INCOMING_REJECTED)) {
                if (!mIsCdmaRedialCall) {
                    if (autoretrySetting == InCallScreen.AUTO_RETRY_ON) {
                        // TODO: (Moto): The contact reference data may need to be stored and use
                        // here when redialing a call. For now, pass in NULL as the URI parameter.
                        PhoneUtils.placeCall(mPhone, number, null);
                        mIsCdmaRedialCall = true;
                    } else {
                        mIsCdmaRedialCall = false;
                    }
                } else {
                    mIsCdmaRedialCall = false;
                }
            }
        }

        if (mPhone.getPhoneName().equals("CDMA")) {
            // Resetting the CdmaPhoneCallState members
            mApplication.cdmaPhoneCallState.resetCdmaPhoneCallState();

            // Remove Call waiting timers
            removeMessages(CALLWAITING_CALLERINFO_DISPLAY_DONE);
            removeMessages(CALLWAITING_ADDCALL_DISABLE_TIMEOUT);
        }
    }

    /**
     * Resets the audio mode and speaker state when a call ends.
     */
    private void resetAudioStateAfterDisconnect() {
        if (VDBG) log("resetAudioStateAfterDisconnect()...");

        if (mBluetoothHandsfree != null) {
            mBluetoothHandsfree.audioOff();
        }

        if (PhoneUtils.isSpeakerOn(mPhone.getContext())) {
            PhoneUtils.turnOnSpeaker(mPhone.getContext(), false);
        }

        PhoneUtils.setAudioMode(mPhone.getContext(), AudioManager.MODE_NORMAL);
    }

    private void onMwiChanged(boolean visible) {
        if (VDBG) log("onMwiChanged(): " + visible);
        NotificationMgr.getDefault().updateMwi(visible);
    }

    /**
     * Posts a delayed PHONE_MWI_CHANGED event, to schedule a "retry" for a
     * failed NotificationMgr.updateMwi() call.
     */
    /* package */ void sendMwiChangedDelayed(long delayMillis) {
        Message message = Message.obtain(this, PHONE_MWI_CHANGED);
        sendMessageDelayed(message, delayMillis);
    }

    private void onCfiChanged(boolean visible) {
        if (VDBG) log("onCfiChanged(): " + visible);
        NotificationMgr.getDefault().updateCfi(visible);
    }

    /**
     * Indicates whether or not this ringer is ringing.
     */
    boolean isRinging() {
        return mRinger.isRinging();
    }

    /**
     * Stops the current ring, and tells the notifier that future
     * ring requests should be ignored.
     */
    void silenceRinger() {
        mSilentRingerRequested = true;
        if (DBG) log("stopRing()... (silenceRinger)");
        mRinger.stopRing();
    }

    /**
     * Posts a PHONE_BATTERY_LOW event, causing us to play a warning
     * tone if the user is in-call.
     */
    /* package */ void sendBatteryLow() {
        Message message = Message.obtain(this, PHONE_BATTERY_LOW);
        sendMessage(message);
    }

    private void onBatteryLow() {
        if (DBG) log("onBatteryLow()...");

        // Play the "low battery" warning tone, only if the user is
        // in-call.  (The test here is exactly the opposite of the test in
        // StatusBarPolicy.updateBattery(), where we bring up the "low
        // battery warning" dialog only if the user is NOT in-call.)
        if (mPhone.getState() != Phone.State.IDLE) {
            new InCallTonePlayer(InCallTonePlayer.TONE_BATTERY_LOW).start();
        }
    }


    /**
     * Helper class to play tones through the earpiece (or speaker / BT)
     * during a call, using the ToneGenerator.
     *
     * To use, just instantiate a new InCallTonePlayer
     * (passing in the TONE_* constant for the tone you want)
     * and start() it.
     *
     * When we're done playing the tone, if the phone is idle at that
     * point, we'll reset the audio routing and speaker state.
     * (That means that for tones that get played *after* a call
     * disconnects, like "busy" or "congestion" or "call ended", you
     * should NOT call resetAudioStateAfterDisconnect() yourself.
     * Instead, just start the InCallTonePlayer, which will automatically
     * defer the resetAudioStateAfterDisconnect() call until the tone
     * finishes playing.)
     */
    private class InCallTonePlayer extends Thread {
        private int mToneId;

        // The possible tones we can play.
        public static final int TONE_NONE = 0;
        public static final int TONE_CALL_WAITING = 1;
        public static final int TONE_BUSY = 2;
        public static final int TONE_CONGESTION = 3;
        public static final int TONE_BATTERY_LOW = 4;
        public static final int TONE_CALL_ENDED = 5;
        public static final int TONE_VOICE_PRIVACY = 6;
        public static final int TONE_REORDER = 7;
        public static final int TONE_INTERCEPT = 8;
        public static final int TONE_CDMA_DROP = 9;
        public static final int TONE_OUT_OF_SERVICE = 10;
        public static final int TONE_REDIAL = 11;

        // The tone volume relative to other sounds in the stream
        private static final int TONE_RELATIVE_VOLUME_HIPRI = 80;
        private static final int TONE_RELATIVE_VOLUME_LOPRI = 50;

        InCallTonePlayer(int toneId) {
            super();
            mToneId = toneId;
        }

        @Override
        public void run() {
            if (VDBG) log("InCallTonePlayer.run(toneId = " + mToneId + ")...");

            int toneType = 0;  // passed to ToneGenerator.startTone()
            int toneVolume;  // passed to the ToneGenerator constructor
            int toneLengthMillis;

            AudioManager audioManager = (AudioManager) mPhone.getContext()
                    .getSystemService(Context.AUDIO_SERVICE);
            switch (mToneId) {
                case TONE_CALL_WAITING:
                    toneType = ToneGenerator.TONE_SUP_CALL_WAITING;
                    toneVolume = TONE_RELATIVE_VOLUME_HIPRI;
                    toneLengthMillis = 5000;
                    break;
                case TONE_BUSY:
                    if (mPhone.getPhoneName().equals("CDMA")) {
                        toneType = ToneGenerator.TONE_CDMA_NETWORK_BUSY_ONE_SHOT;
                        toneVolume = TONE_RELATIVE_VOLUME_LOPRI;
                        toneLengthMillis = 5000;
                    } else {
                        toneType = ToneGenerator.TONE_SUP_BUSY;
                        toneVolume = TONE_RELATIVE_VOLUME_HIPRI;
                        toneLengthMillis = 4000;
                    }
                    break;
                case TONE_CONGESTION:
                    toneType = ToneGenerator.TONE_SUP_CONGESTION;
                    toneVolume = TONE_RELATIVE_VOLUME_HIPRI;
                    toneLengthMillis = 4000;
                    break;
                case TONE_BATTERY_LOW:
                    // For now, use ToneGenerator.TONE_PROP_ACK (two quick
                    // beeps).  TODO: is there some other ToneGenerator
                    // tone that would be more appropriate here?  Or
                    // should we consider adding a new custom tone?
                    toneType = ToneGenerator.TONE_PROP_ACK;
                    toneVolume = TONE_RELATIVE_VOLUME_HIPRI;
                    toneLengthMillis = 1000;
                    break;
                case TONE_CALL_ENDED:
                    toneType = ToneGenerator.TONE_PROP_PROMPT;
                    toneVolume = TONE_RELATIVE_VOLUME_LOPRI;
                    toneLengthMillis = 2000;
                    break;
                case TONE_VOICE_PRIVACY:
                    toneType = ToneGenerator.TONE_CDMA_ALERT_NETWORK_LITE;
                    toneVolume = audioManager.getStreamVolume(AudioManager.STREAM_VOICE_CALL);
                    toneLengthMillis = 5000;
                    break;
                case TONE_REORDER:
                    toneType = ToneGenerator.TONE_CDMA_ABBR_REORDER;
                    toneVolume = TONE_RELATIVE_VOLUME_LOPRI;
                    toneLengthMillis = 5000;
                    break;
                case TONE_INTERCEPT:
                    toneType = ToneGenerator.TONE_CDMA_ABBR_INTERCEPT;
                    toneVolume = TONE_RELATIVE_VOLUME_LOPRI;
                    toneLengthMillis = 5000;
                    break;
                case TONE_CDMA_DROP:
                case TONE_OUT_OF_SERVICE:
                    toneType = ToneGenerator.TONE_CDMA_CALLDROP_LITE;
                    toneVolume = TONE_RELATIVE_VOLUME_LOPRI;
                    toneLengthMillis = 5000;
                    break;
                case TONE_REDIAL:
                    toneType = ToneGenerator.TONE_CDMA_ALERT_AUTOREDIAL_LITE;
                    toneVolume = audioManager.getStreamVolume(AudioManager.STREAM_VOICE_CALL);
                    toneLengthMillis = 5000;
                    break;
                default:
                    throw new IllegalArgumentException("Bad toneId: " + mToneId);
            }

            // If the mToneGenerator creation fails, just continue without it.  It is
            // a local audio signal, and is not as important.
            ToneGenerator toneGenerator;
            try {
                int stream;
                if (mBluetoothHandsfree != null) {
                    stream = mBluetoothHandsfree.isAudioOn() ? AudioManager.STREAM_BLUETOOTH_SCO:
                        AudioManager.STREAM_VOICE_CALL;
                } else {
                    stream = AudioManager.STREAM_VOICE_CALL;
                }
                toneGenerator = new ToneGenerator(stream, toneVolume);
                // if (DBG) log("- created toneGenerator: " + toneGenerator);
            } catch (RuntimeException e) {
                Log.w(LOG_TAG,
                      "InCallTonePlayer: Exception caught while creating ToneGenerator: " + e);
                toneGenerator = null;
            }

            // Using the ToneGenerator (with the CALL_WAITING / BUSY /
            // CONGESTION tones at least), the ToneGenerator itself knows
            // the right pattern of tones to play; we do NOT need to
            // manually start/stop each individual tone, or manually
            // insert the correct delay between tones.  (We just start it
            // and let it run for however long we want the tone pattern to
            // continue.)
            //
            // TODO: When we stop the ToneGenerator in the middle of a
            // "tone pattern", it sounds bad if we cut if off while the
            // tone is actually playing.  Consider adding API to the
            // ToneGenerator to say "stop at the next silent part of the
            // pattern", or simply "play the pattern N times and then
            // stop."
            boolean needToStopTone = true;
            boolean okToPlayTone = true;

            if (toneGenerator != null) {
                if ((toneType == ToneGenerator.TONE_CDMA_NETWORK_BUSY_ONE_SHOT) ||
                        (toneType == ToneGenerator.TONE_CDMA_ABBR_REORDER) ||
                        (toneType == ToneGenerator.TONE_CDMA_ABBR_INTERCEPT) ||
                        (toneType == ToneGenerator.TONE_CDMA_CALLDROP_LITE)) {
                    if (audioManager.getRingerMode() != AudioManager.RINGER_MODE_SILENT) {
                        if (DBG) log("InCallTonePlayer:playing call fail tone:" + toneType);
                        okToPlayTone = true;
                        needToStopTone = false;
                    }
                } else if ((toneType == ToneGenerator.TONE_CDMA_ALERT_AUTOREDIAL_LITE) ||
                           (toneType == ToneGenerator.TONE_CDMA_ALERT_NETWORK_LITE)) {
                    if ((audioManager.getRingerMode() != AudioManager.RINGER_MODE_SILENT) &&
                            (audioManager.getRingerMode() != AudioManager.RINGER_MODE_VIBRATE)) {
                        if (DBG) log("InCallTonePlayer:playing tone for toneType=" + toneType);
                        okToPlayTone = true;
                        needToStopTone = false;
                    }
                }

                if (okToPlayTone) {
                    toneGenerator.startTone(toneType);
                    SystemClock.sleep(toneLengthMillis);
                    if (needToStopTone) {
                        toneGenerator.stopTone();
                    }
                }
                // if (DBG) log("- InCallTonePlayer: done playing.");
                toneGenerator.release();
            }

            // Finally, do the same cleanup we otherwise would have done
            // in onDisconnect().
            //
            // (But watch out: do NOT do this if the phone is in use,
            // since some of our tones get played *during* a call (like
            // CALL_WAITING and BATTERY_LOW) and we definitely *don't*
            // want to reset the audio mode / speaker / bluetooth after
            // playing those!
            // This call is really here for use with tones that get played
            // *after* a call disconnects, like "busy" or "congestion" or
            // "call ended", where the phone has already become idle but
            // we need to defer the resetAudioStateAfterDisconnect() call
            // till the tone finishes playing.)
            if (mPhone.getState() == Phone.State.IDLE) {
                resetAudioStateAfterDisconnect();
            }
        }
    }

    /**
     * Displays a notification when the phone receives a DisplayInfo record.
     */
    private void onDisplayInfo(AsyncResult r) {
        // Extract the DisplayInfo String from the message
        CdmaDisplayInfoRec displayInfoRec = (CdmaDisplayInfoRec)(r.result);

        if (displayInfoRec != null) {
            String displayInfo = displayInfoRec.alpha;
            if (DBG) log("onDisplayInfo: displayInfo=" + displayInfo);
            CdmaDisplayInfo.displayInfoRecord(mApplication, displayInfo);

            // start a 2 second timer
            sendEmptyMessageDelayed(DISPLAYINFO_NOTIFICATION_DONE,
                    DISPLAYINFO_NOTIFICATION_TIME);
        }
    }

    /**
     * Helper class to play SignalInfo tones using the ToneGenerator.
     *
     * To use, just instantiate a new SignalInfoTonePlayer
     * (passing in the ToneID constant for the tone you want)
     * and start() it.
     */
    private class SignalInfoTonePlayer extends Thread {
        private int mToneId;

        SignalInfoTonePlayer(int toneId) {
            super();
            mToneId = toneId;
        }

        @Override
        public void run() {
            if (DBG) log("SignalInfoTonePlayer.run(toneId = " + mToneId + ")...");

            if (mSignalInfoToneGenerator != null) {
                //First stop any ongoing SignalInfo tone
                mSignalInfoToneGenerator.stopTone();

                //Start playing the new tone if its a valid tone
                mSignalInfoToneGenerator.startTone(mToneId);
            }
        }
    }

    /**
     * Plays a tone when the phone receives a SignalInfo record.
     */
    private void onSignalInfo(AsyncResult r) {
        // Extract the SignalInfo String from the message
        CdmaSignalInfoRec signalInfoRec = (CdmaSignalInfoRec)(r.result);
        // Only proceed if a Signal info is present.
        if (signalInfoRec != null) {
            boolean isPresent = signalInfoRec.isPresent;
            if (DBG) log("onSignalInfo: isPresent=" + isPresent);
            if (isPresent) {// if tone is valid
                int uSignalType = signalInfoRec.signalType;
                int uAlertPitch = signalInfoRec.alertPitch;
                int uSignal = signalInfoRec.signal;

                if (DBG) log("onSignalInfo: uSignalType=" + uSignalType + ", uAlertPitch=" +
                        uAlertPitch + ", uSignal=" + uSignal);
                //Map the Signal to a ToneGenerator ToneID only if Signal info is present
                int toneID =
                        SignalToneUtil.getAudioToneFromSignalInfo(uSignalType, uAlertPitch, uSignal);

                //Create the SignalInfo tone player and pass the ToneID
                new SignalInfoTonePlayer(toneID).start();
            }
        }
    }

    /**
     * Plays a Call waiting tone if it is present in the second incoming call.
     */
    private void onCdmaCallWaiting(AsyncResult r) {
        // Start the InCallScreen Activity if its not on foreground
        if (!mApplication.isShowingCallScreen()) {
            PhoneUtils.showIncomingCallUi();
        }

        // Start timer for CW display
        mCallWaitingTimeOut = false;
        sendEmptyMessageDelayed(CALLWAITING_CALLERINFO_DISPLAY_DONE,
                CALLWAITING_CALLERINFO_DISPLAY_TIME);

        // Set the mAddCallMenuStateAfterCW state to false
        mApplication.cdmaPhoneCallState.setAddCallMenuStateAfterCallWaiting(false);

        // Start the timer for disabling "Add Call" menu option
        sendEmptyMessageDelayed(CALLWAITING_ADDCALL_DISABLE_TIMEOUT,
                CALLWAITING_ADDCALL_DISABLE_TIME);

        // Extract the Call waiting information
        CdmaCallWaitingNotification infoCW = (CdmaCallWaitingNotification) r.result;
        int isPresent = infoCW.isPresent;
        if (DBG) log("onCdmaCallWaiting: isPresent=" + isPresent);
        if (isPresent == 1 ) {//'1' if tone is valid
            int uSignalType = infoCW.signalType;
            int uAlertPitch = infoCW.alertPitch;
            int uSignal = infoCW.signal;
            if (DBG) log("onCdmaCallWaiting: uSignalType=" + uSignalType + ", uAlertPitch="
                    + uAlertPitch + ", uSignal=" + uSignal);
            //Map the Signal to a ToneGenerator ToneID only if Signal info is present
            int toneID =
                SignalToneUtil.getAudioToneFromSignalInfo(uSignalType, uAlertPitch, uSignal);

            //Create the SignalInfo tone player and pass the ToneID
            new SignalInfoTonePlayer(toneID).start();
        }
    }

    /**
     * Performs Call logging based on Timeout or Ignore Call Waiting Call for CDMA,
     * and finally calls Hangup on the Call Waiting connection.
     */
    /* package */ void onCdmaCallWaitingReject() {
        final Call ringingCall = mPhone.getRingingCall();

        // Call waiting timeout scenario
        if (ringingCall.getState() == Call.State.WAITING) {
            // Code for perform Call logging and missed call notification
            Connection c = ringingCall.getLatestConnection();

            if (c != null) {
                final String number = c.getAddress();
                final int presentation = c.getNumberPresentation();
                final long date = c.getCreateTime();
                final long duration = c.getDurationMillis();
                final int callLogType = mCallWaitingTimeOut ?
                        CallLog.Calls.MISSED_TYPE  : CallLog.Calls.INCOMING_TYPE;

                // get the callerinfo object and then log the call with it.
                Object o = c.getUserData();
                final CallerInfo ci;
                if ((o == null) || (o instanceof CallerInfo)) {
                    ci = (CallerInfo) o;
                } else {
                    ci = ((PhoneUtils.CallerInfoToken) o).currentInfo;
                }

                // Watch out: Calls.addCall() hits the Contacts database,
                // so we shouldn't call it from the main thread.
                Thread t = new Thread() {
                    public void run() {
                        Calls.addCall(ci, mApplication, number, presentation,
                                callLogType, date, (int) duration / 1000);
                        if (DBG) log("onCdmaCallWaitingReject helper thread: Calls.addCall() done.");
                    }
                };
                t.start();

                if (callLogType == CallLog.Calls.MISSED_TYPE) {
                    // Add missed call notification
                    showMissedCallNotification(c, date);
                }

                // Set the Phone Call State to SINGLE_ACTIVE as there is only one connection
                mApplication.cdmaPhoneCallState.setCurrentCallState(
                        CdmaPhoneCallState.PhoneCallState.SINGLE_ACTIVE);

                // Hangup the RingingCall connection for CW
                PhoneUtils.hangup(c);
            }

            //Reset the mCallWaitingTimeOut boolean
            mCallWaitingTimeOut = false;
        }
    }

    /**
<<<<<<< HEAD
     * Return the private variable mPreviousCdmaCallState.
     */
    /* package */ Call.State getPreviousCdmaCallState() {
        return mPreviousCdmaCallState;
    }

    /**
     * Return the private variable mCdmaVoicePrivacyState.
     */
    /* package */ boolean getCdmaVoicePrivacyState() {
        return mCdmaVoicePrivacyState;
    }

    /**
     * Return the private variable mIsCdmaRedialCall.
     */
    /* package */ boolean getIsCdmaRedialCall() {
        return mIsCdmaRedialCall;
=======
     * Helper function used to show a missed call notification.
     */
    private void showMissedCallNotification(Connection c, final long date) {
        PhoneUtils.CallerInfoToken info =
            PhoneUtils.startGetCallerInfo(mApplication, c, this, Long.valueOf(date));
        if (info != null) {
            // at this point, we've requested to start a query, but it makes no
            // sense to log this missed call until the query comes back.
            if (VDBG) log("showMissedCallNotification: Querying for CallerInfo on missed call...");
            if (info.isFinal) {
                // it seems that the query we have actually is up to date.
                // send the notification then.
                CallerInfo ci = info.currentInfo;
                NotificationMgr.getDefault().notifyMissedCall(ci.name, ci.phoneNumber,
                        ci.phoneLabel, date);
            }
        } else {
            // getCallerInfo() can return null in rare cases, like if we weren't
            // able to get a valid phone number out of the specified Connection.
            Log.w(LOG_TAG, "showMissedCallNotification: got null CallerInfo for Connection " + c);
        }
>>>>>>> e31c5008
    }

    private void log(String msg) {
        Log.d(LOG_TAG, msg);
    }
}<|MERGE_RESOLUTION|>--- conflicted
+++ resolved
@@ -1320,7 +1320,6 @@
     }
 
     /**
-<<<<<<< HEAD
      * Return the private variable mPreviousCdmaCallState.
      */
     /* package */ Call.State getPreviousCdmaCallState() {
@@ -1339,7 +1338,9 @@
      */
     /* package */ boolean getIsCdmaRedialCall() {
         return mIsCdmaRedialCall;
-=======
+    }
+
+    /**
      * Helper function used to show a missed call notification.
      */
     private void showMissedCallNotification(Connection c, final long date) {
@@ -1361,7 +1362,6 @@
             // able to get a valid phone number out of the specified Connection.
             Log.w(LOG_TAG, "showMissedCallNotification: got null CallerInfo for Connection " + c);
         }
->>>>>>> e31c5008
     }
 
     private void log(String msg) {
