--- conflicted
+++ resolved
@@ -71,12 +71,8 @@
     public static final int TYPE_HANDSFREE         = 2;
 
     private final Context mContext;
-<<<<<<< HEAD
-    private final Phone mPhone;
     private final BluetoothAdapter mAdapter;
-=======
     private final CallManager mCM;
->>>>>>> fcf90596
     private final BluetoothA2dp mA2dp;
 
     private BluetoothDevice mA2dpDevice;
