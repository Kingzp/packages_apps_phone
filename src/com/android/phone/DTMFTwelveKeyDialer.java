/*
 * Copyright (C) 2008 The Android Open Source Project
 *
 * Licensed under the Apache License, Version 2.0 (the "License");
 * you may not use this file except in compliance with the License.
 * You may obtain a copy of the License at
 *
 *      http://www.apache.org/licenses/LICENSE-2.0
 *
 * Unless required by applicable law or agreed to in writing, software
 * distributed under the License is distributed on an "AS IS" BASIS,
 * WITHOUT WARRANTIES OR CONDITIONS OF ANY KIND, either express or implied.
 * See the License for the specific language governing permissions and
 * limitations under the License.
 */

package com.android.phone;

import android.media.AudioManager;
import android.media.ToneGenerator;
import android.os.Handler;
import android.os.Message;
import android.provider.Settings;
import android.telephony.PhoneNumberUtils;
import android.text.Editable;
import android.text.Spannable;
import android.text.method.DialerKeyListener;
import android.text.method.MovementMethod;
import android.util.Log;
import android.view.KeyEvent;
import android.view.MotionEvent;
import android.view.View;
import android.widget.EditText;
import android.widget.SlidingDrawer;
import android.widget.TextView;

import com.android.internal.telephony.CallManager;
import com.android.internal.telephony.Phone;

import java.util.HashMap;
import java.util.LinkedList;
import java.util.Queue;


/**
 * Dialer class that encapsulates the DTMF twelve key behaviour.
 * This model backs up the UI behaviour in DTMFTwelveKeyDialerView.java.
 */
public class DTMFTwelveKeyDialer implements
        SlidingDrawer.OnDrawerOpenListener,
        SlidingDrawer.OnDrawerCloseListener,
        View.OnTouchListener,
        View.OnKeyListener {
    private static final String LOG_TAG = "DTMFTwelveKeyDialer";
    private static final boolean DBG = (PhoneApp.DBG_LEVEL >= 2);

    // events
    private static final int PHONE_DISCONNECT = 100;
    private static final int DTMF_SEND_CNF = 101;

    private CallManager mCM;
    private ToneGenerator mToneGenerator;
    private Object mToneGeneratorLock = new Object();

    // indicate if we want to enable the local tone playback.
    private boolean mLocalToneEnabled;

    // indicates that we are using automatically shortened DTMF tones
    boolean mShortTone;

    // indicate if the confirmation from TelephonyFW is pending.
    private boolean mDTMFBurstCnfPending = false;

    // Queue to queue the short dtmf characters.
    private Queue<Character> mDTMFQueue = new LinkedList<Character>();

    //  Short Dtmf tone duration
    private static final int DTMF_DURATION_MS = 120;


    /** Hash Map to map a character to a tone*/
    private static final HashMap<Character, Integer> mToneMap =
        new HashMap<Character, Integer>();
    /** Hash Map to map a view id to a character*/
    private static final HashMap<Integer, Character> mDisplayMap =
        new HashMap<Integer, Character>();
    /** Set up the static maps*/
    static {
        // Map the key characters to tones
        mToneMap.put('1', ToneGenerator.TONE_DTMF_1);
        mToneMap.put('2', ToneGenerator.TONE_DTMF_2);
        mToneMap.put('3', ToneGenerator.TONE_DTMF_3);
        mToneMap.put('4', ToneGenerator.TONE_DTMF_4);
        mToneMap.put('5', ToneGenerator.TONE_DTMF_5);
        mToneMap.put('6', ToneGenerator.TONE_DTMF_6);
        mToneMap.put('7', ToneGenerator.TONE_DTMF_7);
        mToneMap.put('8', ToneGenerator.TONE_DTMF_8);
        mToneMap.put('9', ToneGenerator.TONE_DTMF_9);
        mToneMap.put('0', ToneGenerator.TONE_DTMF_0);
        mToneMap.put('#', ToneGenerator.TONE_DTMF_P);
        mToneMap.put('*', ToneGenerator.TONE_DTMF_S);

        // Map the buttons to the display characters
        mDisplayMap.put(R.id.one, '1');
        mDisplayMap.put(R.id.two, '2');
        mDisplayMap.put(R.id.three, '3');
        mDisplayMap.put(R.id.four, '4');
        mDisplayMap.put(R.id.five, '5');
        mDisplayMap.put(R.id.six, '6');
        mDisplayMap.put(R.id.seven, '7');
        mDisplayMap.put(R.id.eight, '8');
        mDisplayMap.put(R.id.nine, '9');
        mDisplayMap.put(R.id.zero, '0');
        mDisplayMap.put(R.id.pound, '#');
        mDisplayMap.put(R.id.star, '*');
    }

    // EditText field used to display the DTMF digits sent so far.
    // Note this is null in some modes (like during the CDMA OTA call,
    // where there's no onscreen "digits" display.)
    private EditText mDialpadDigits;

    // InCallScreen reference.
    private InCallScreen mInCallScreen;

    // The SlidingDrawer containing mDialerView, or null if the current UI
    // doesn't use a SlidingDrawer.
    private SlidingDrawer mDialerDrawer;

    // The DTMFTwelveKeyDialerView we use to display the dialpad.
    private DTMFTwelveKeyDialerView mDialerView;

    // KeyListener used with the "dialpad digits" EditText widget.
    private DTMFKeyListener mDialerKeyListener;

    /**
     * Create an input method just so that the textview can display the cursor.
     * There is no selecting / positioning on the dialer field, only number input.
     */
    private static class DTMFDisplayMovementMethod implements MovementMethod {

        /**Return false since we are NOT consuming the input.*/
        public boolean onKeyDown(TextView widget, Spannable buffer, int keyCode, KeyEvent event) {
            return false;
        }

        /**Return false since we are NOT consuming the input.*/
        public boolean onKeyUp(TextView widget, Spannable buffer, int keyCode, KeyEvent event) {
            return false;
        }

        /**Return false since we are NOT consuming the input.*/
        public boolean onKeyOther(TextView view, Spannable text, KeyEvent event) {
            return false;
        }

        /**Return false since we are NOT consuming the input.*/
        public boolean onTrackballEvent(TextView widget, Spannable buffer, MotionEvent event) {
            return false;
        }

        /**Return false since we are NOT consuming the input.*/
        public boolean onTouchEvent(TextView widget, Spannable buffer, MotionEvent event) {
            return false;
        }

        public void initialize(TextView widget, Spannable text) {
        }

        public void onTakeFocus(TextView view, Spannable text, int dir) {
        }

        /**Disallow arbitrary selection.*/
        public boolean canSelectArbitrarily() {
            return false;
        }
    }

    /**
     * Our own key listener, specialized for dealing with DTMF codes.
     *   1. Ignore the backspace since it is irrelevant.
     *   2. Allow ONLY valid DTMF characters to generate a tone and be
     *      sent as a DTMF code.
     *   3. All other remaining characters are handled by the superclass.
     *
     * This code is purely here to handle events from the hardware keyboard
     * while the DTMF dialpad is up.
     */
    private class DTMFKeyListener extends DialerKeyListener {

        private DTMFKeyListener() {
            super();
        }

        /**
         * Overriden to return correct DTMF-dialable characters.
         */
        @Override
        protected char[] getAcceptedChars(){
            return DTMF_CHARACTERS;
        }

        /** special key listener ignores backspace. */
        @Override
        public boolean backspace(View view, Editable content, int keyCode,
                KeyEvent event) {
            return false;
        }

        /**
         * Return true if the keyCode is an accepted modifier key for the
         * dialer (ALT or SHIFT).
         */
        private boolean isAcceptableModifierKey(int keyCode) {
            switch (keyCode) {
                case KeyEvent.KEYCODE_ALT_LEFT:
                case KeyEvent.KEYCODE_ALT_RIGHT:
                case KeyEvent.KEYCODE_SHIFT_LEFT:
                case KeyEvent.KEYCODE_SHIFT_RIGHT:
                    return true;
                default:
                    return false;
            }
        }

        /**
         * Overriden so that with each valid button press, we start sending
         * a dtmf code and play a local dtmf tone.
         */
        @Override
        public boolean onKeyDown(View view, Editable content,
                                 int keyCode, KeyEvent event) {
            // if (DBG) log("DTMFKeyListener.onKeyDown, keyCode " + keyCode + ", view " + view);

            // find the character
            char c = (char) lookup(event, content);

            // if not a long press, and parent onKeyDown accepts the input
            if (event.getRepeatCount() == 0 && super.onKeyDown(view, content, keyCode, event)) {

                boolean keyOK = ok(getAcceptedChars(), c);

                // if the character is a valid dtmf code, start playing the tone and send the
                // code.
                if (keyOK) {
                    if (DBG) log("DTMFKeyListener reading '" + c + "' from input.");
                    processDtmf(c);
                } else if (DBG) {
                    log("DTMFKeyListener rejecting '" + c + "' from input.");
                }
                return true;
            }
            return false;
        }

        /**
         * Overriden so that with each valid button up, we stop sending
         * a dtmf code and the dtmf tone.
         */
        @Override
        public boolean onKeyUp(View view, Editable content,
                                 int keyCode, KeyEvent event) {
            // if (DBG) log("DTMFKeyListener.onKeyUp, keyCode " + keyCode + ", view " + view);

            super.onKeyUp(view, content, keyCode, event);

            // find the character
            char c = (char) lookup(event, content);

            boolean keyOK = ok(getAcceptedChars(), c);

            if (keyOK) {
                if (DBG) log("Stopping the tone for '" + c + "'");
                stopTone();
                return true;
            }

            return false;
        }

        /**
         * Handle individual keydown events when we DO NOT have an Editable handy.
         */
        public boolean onKeyDown(KeyEvent event) {
            char c = lookup(event);
            if (DBG) log("DTMFKeyListener.onKeyDown: event '" + c + "'");

            // if not a long press, and parent onKeyDown accepts the input
            if (event.getRepeatCount() == 0 && c != 0) {
                // if the character is a valid dtmf code, start playing the tone and send the
                // code.
                if (ok(getAcceptedChars(), c)) {
                    if (DBG) log("DTMFKeyListener reading '" + c + "' from input.");
                    processDtmf(c);
                    return true;
                } else if (DBG) {
                    log("DTMFKeyListener rejecting '" + c + "' from input.");
                }
            }
            return false;
        }

        /**
         * Handle individual keyup events.
         *
         * @param event is the event we are trying to stop.  If this is null,
         * then we just force-stop the last tone without checking if the event
         * is an acceptable dialer event.
         */
        public boolean onKeyUp(KeyEvent event) {
            if (event == null) {
                //the below piece of code sends stopDTMF event unnecessarily even when a null event
                //is received, hence commenting it.
                /*if (DBG) log("Stopping the last played tone.");
                stopTone();*/
                return true;
            }

            char c = lookup(event);
            if (DBG) log("DTMFKeyListener.onKeyUp: event '" + c + "'");

            // TODO: stopTone does not take in character input, we may want to
            // consider checking for this ourselves.
            if (ok(getAcceptedChars(), c)) {
                if (DBG) log("Stopping the tone for '" + c + "'");
                stopTone();
                return true;
            }

            return false;
        }

        /**
         * Find the Dialer Key mapped to this event.
         *
         * @return The char value of the input event, otherwise
         * 0 if no matching character was found.
         */
        private char lookup(KeyEvent event) {
            // This code is similar to {@link DialerKeyListener#lookup(KeyEvent, Spannable) lookup}
            int meta = event.getMetaState();
            int number = event.getNumber();

            if (!((meta & (KeyEvent.META_ALT_ON | KeyEvent.META_SHIFT_ON)) == 0) || (number == 0)) {
                int match = event.getMatch(getAcceptedChars(), meta);
                number = (match != 0) ? match : number;
            }

            return (char) number;
        }

        /**
         * Check to see if the keyEvent is dialable.
         */
        boolean isKeyEventAcceptable (KeyEvent event) {
            return (ok(getAcceptedChars(), lookup(event)));
        }

        /**
         * Overrides the characters used in {@link DialerKeyListener#CHARACTERS}
         * These are the valid dtmf characters.
         */
        public final char[] DTMF_CHARACTERS = new char[] {
            '0', '1', '2', '3', '4', '5', '6', '7', '8', '9', '#', '*'
        };
    }

    /**
     * Our own handler to take care of the messages from the phone state changes
     */
    private Handler mHandler = new Handler() {
        @Override
        public void handleMessage(Message msg) {
            switch (msg.what) {
                // disconnect action
                // make sure to close the dialer on ALL disconnect actions.
                case PHONE_DISCONNECT:
                    if (DBG) log("disconnect message recieved, shutting down.");
                    // unregister since we are closing.
                    mCM.unregisterForDisconnect(this);
                    closeDialer(false);
                    break;
                case DTMF_SEND_CNF:
                    if (DBG) log("dtmf confirmation received from FW.");
                    // handle burst dtmf confirmation
                    handleBurstDtmfConfirmation();
                    break;
            }
        }
    };


    /**
     * DTMFTwelveKeyDialer constructor.
     *
     * @param parent the InCallScreen instance that owns us.
     * @param dialerView the DTMFTwelveKeyDialerView we should use to display the dialpad.
     * @param dialerDrawer the SlidingDrawer widget that contains dialerView, or
     *                     null if this device doesn't use a SlidingDrawer
     *                     as a container for the dialpad.
     */
    public DTMFTwelveKeyDialer(InCallScreen parent,
                               DTMFTwelveKeyDialerView dialerView,
                               SlidingDrawer dialerDrawer) {
        if (DBG) log("DTMFTwelveKeyDialer constructor... this = " + this);

        mInCallScreen = parent;
<<<<<<< HEAD
        mPhone = PhoneApp.getPhone();
=======
        mCM = PhoneApp.getInstance().mCM;
>>>>>>> ab661d0e

        // The passed-in DTMFTwelveKeyDialerView *should* always be
        // non-null, now that the in-call UI uses only portrait mode.
        if (dialerView == null) {
            Log.e(LOG_TAG, "DTMFTwelveKeyDialer: null dialerView!", new IllegalStateException());
            // ...continue as best we can, although things will
            // be pretty broken without the mDialerView UI elements!
        }
        mDialerView = dialerView;
        if (DBG) log("- Got passed-in mDialerView: " + mDialerView);

        mDialerDrawer = dialerDrawer;
        if (DBG) log("- Got passed-in mDialerDrawer: " + mDialerDrawer);

        if (mDialerView != null) {
            mDialerView.setDialer(this);

            // In the normal in-call DTMF dialpad, mDialpadDigits is an
            // EditText used to display the digits the user has typed so
            // far.  But some other modes (like the OTA call) have no
            // "digits" display at all, in which case mDialpadDigits will
            // be null.
            mDialpadDigits = (EditText) mDialerView.findViewById(R.id.dtmfDialerField);
            if (mDialpadDigits != null) {
                mDialerKeyListener = new DTMFKeyListener();
                mDialpadDigits.setKeyListener(mDialerKeyListener);

                // remove the long-press context menus that support
                // the edit (copy / paste / select) functions.
                mDialpadDigits.setLongClickable(false);

                // TODO: may also want this at some point:
                // mDialpadDigits.setMovementMethod(new DTMFDisplayMovementMethod());
            }

            // Hook up touch / key listeners for the buttons in the onscreen
            // keypad.
            setupKeypad(mDialerView);
        }

        if (mDialerDrawer != null) {
            mDialerDrawer.setOnDrawerOpenListener(this);
            mDialerDrawer.setOnDrawerCloseListener(this);
        }
    }

    /**
     * Null out our reference to the InCallScreen activity.
     * This indicates that the InCallScreen activity has been destroyed.
     * At the same time, get rid of listeners since we're not going to
     * be valid anymore.
     */
    /* package */ void clearInCallScreenReference() {
        if (DBG) log("clearInCallScreenReference()...");
        mInCallScreen = null;
        mDialerKeyListener = null;
        if (mDialerDrawer != null) {
            mDialerDrawer.setOnDrawerOpenListener(null);
            mDialerDrawer.setOnDrawerCloseListener(null);
        }
<<<<<<< HEAD
        mHandler.removeMessages(DTMF_SEND_CNF);
        synchronized (mDTMFQueue) {
            mDTMFBurstCnfPending = false;
            mDTMFQueue.clear();
=======
        if (mCM.getFgPhone().getPhoneType() == Phone.PHONE_TYPE_CDMA) {
            mHandler.removeMessages(DTMF_SEND_CNF);
            synchronized (mDTMFQueue) {
                mDTMFBurstCnfPending = false;
                mDTMFQueue.clear();
            }
>>>>>>> ab661d0e
        }
        closeDialer(false);
    }

    /**
     * Dialer code that runs when the dialer is brought up.
     * This includes layout changes, etc, and just prepares the dialer model for use.
     */
    private void onDialerOpen() {
        if (DBG) log("onDialerOpen()...");

        // Any time the dialer is open, listen for "disconnect" events (so
        // we can close ourself.)
        mCM.registerForDisconnect(mHandler, PHONE_DISCONNECT, null);

        // On some devices the screen timeout is set to a special value
        // while the dialpad is up.
        PhoneApp.getInstance().updateWakeState();

        // Give the InCallScreen a chance to do any necessary UI updates.
        mInCallScreen.onDialerOpen();
    }

    /**
     * Allocates some resources we keep around during a "dialer session".
     *
     * (Currently, a "dialer session" just means any situation where we
     * might need to play local DTMF tones, which means that we need to
     * keep a ToneGenerator instance around.  A ToneGenerator instance
     * keeps an AudioTrack resource busy in AudioFlinger, so we don't want
     * to keep it around forever.)
     *
     * Call {@link stopDialerSession} to release the dialer session
     * resources.
     */
    public void startDialerSession() {
        if (DBG) log("startDialerSession()... this = " + this);

        // see if we need to play local tones.
<<<<<<< HEAD
        if (mPhone.getContext().getResources().getBoolean(R.bool.allow_local_dtmf_tones)) {
            mLocalToneEnabled = Settings.System.getInt(mInCallScreen.getContentResolver(),
=======
        if (PhoneApp.getInstance().getResources().getBoolean(R.bool.allow_local_dtmf_tones)) {
            mDTMFToneEnabled = Settings.System.getInt(mInCallScreen.getContentResolver(),
>>>>>>> ab661d0e
                    Settings.System.DTMF_TONE_WHEN_DIALING, 1) == 1;
        } else {
            mLocalToneEnabled = false;
        }
        if (DBG) log("- startDialerSession: mLocalToneEnabled = " + mLocalToneEnabled);

        // create the tone generator
        // if the mToneGenerator creation fails, just continue without it.  It is
        // a local audio signal, and is not as important as the dtmf tone itself.
        if (mLocalToneEnabled) {
            synchronized (mToneGeneratorLock) {
                if (mToneGenerator == null) {
                    try {
                        mToneGenerator = new ToneGenerator(AudioManager.STREAM_DTMF, 80);
                    } catch (RuntimeException e) {
                        if (DBG) log("Exception caught while creating local tone generator: " + e);
                        mToneGenerator = null;
                    }
                }
            }
        }
    }

    /**
     * Dialer code that runs when the dialer is closed.
     * This releases resources acquired when we start the dialer.
     */
    private void onDialerClose() {
        if (DBG) log("onDialerClose()...");

        // reset back to a short delay for the poke lock.
        PhoneApp app = PhoneApp.getInstance();
        app.updateWakeState();

        mCM.unregisterForDisconnect(mHandler);

        // Give the InCallScreen a chance to do any necessary UI updates.
        if (mInCallScreen != null) {
            mInCallScreen.onDialerClose();
        }
    }

    /**
     * Releases resources we keep around during a "dialer session"
     * (see {@link startDialerSession}).
     *
     * It's safe to call this even without a corresponding
     * startDialerSession call.
     */
    public void stopDialerSession() {
        // release the tone generator.
        synchronized (mToneGeneratorLock) {
            if (mToneGenerator != null) {
                mToneGenerator.release();
                mToneGenerator = null;
            }
        }
    }

    /**
     * Called externally (from InCallScreen) to play a DTMF Tone.
     */
    public boolean onDialerKeyDown(KeyEvent event) {
        if (DBG) log("Notifying dtmf key down.");
        return mDialerKeyListener.onKeyDown(event);
    }

    /**
     * Called externally (from InCallScreen) to cancel the last DTMF Tone played.
     */
    public boolean onDialerKeyUp(KeyEvent event) {
        if (DBG) log("Notifying dtmf key up.");
        return mDialerKeyListener.onKeyUp(event);
    }

    /**
     * setup the keys on the dialer activity, using the keymaps.
     */
    private void setupKeypad(DTMFTwelveKeyDialerView dialerView) {
        // for each view id listed in the displaymap
        View button;
        for (int viewId : mDisplayMap.keySet()) {
            // locate the view
            button = dialerView.findViewById(viewId);
            // Setup the listeners for the buttons
            button.setOnTouchListener(this);
            button.setClickable(true);
            button.setOnKeyListener(this);
        }
    }

    /**
     * catch the back and call buttons to return to the in call activity.
     */
    public boolean onKeyDown(int keyCode, KeyEvent event) {
        // if (DBG) log("onKeyDown:  keyCode " + keyCode);
        switch (keyCode) {
            // finish for these events
            case KeyEvent.KEYCODE_BACK:
            case KeyEvent.KEYCODE_CALL:
                if (DBG) log("exit requested");
                closeDialer(true);  // do the "closing" animation
                return true;
        }
        return mInCallScreen.onKeyDown(keyCode, event);
    }

    /**
     * catch the back and call buttons to return to the in call activity.
     */
    public boolean onKeyUp(int keyCode, KeyEvent event) {
        // if (DBG) log("onKeyUp:  keyCode " + keyCode);
        return mInCallScreen.onKeyUp(keyCode, event);
    }

    /**
     * Implemented for the TouchListener, process the touch events.
     */
    public boolean onTouch(View v, MotionEvent event) {
        int viewId = v.getId();

        // if the button is recognized
        if (mDisplayMap.containsKey(viewId)) {
            switch (event.getAction()) {
                case MotionEvent.ACTION_DOWN:
                    // Append the character mapped to this button, to the display.
                    // start the tone
                    processDtmf(mDisplayMap.get(viewId));
                    break;
                case MotionEvent.ACTION_UP:
                case MotionEvent.ACTION_CANCEL:
                    // stop the tone on ANY other event, except for MOVE.
                    stopTone();
                    break;
            }
            // do not return true [handled] here, since we want the
            // press / click animation to be handled by the framework.
        }
        return false;
    }

    /**
     * Implements View.OnKeyListener for the DTMF buttons.  Enables dialing with trackball/dpad.
     */
    public boolean onKey(View v, int keyCode, KeyEvent event) {
        // if (DBG) log("onKey:  keyCode " + keyCode + ", view " + v);

        if (keyCode == KeyEvent.KEYCODE_DPAD_CENTER) {
            int viewId = v.getId();
            if (mDisplayMap.containsKey(viewId)) {
                switch (event.getAction()) {
                case KeyEvent.ACTION_DOWN:
                    if (event.getRepeatCount() == 0) {
                        processDtmf(mDisplayMap.get(viewId));
                    }
                    break;
                case KeyEvent.ACTION_UP:
                    stopTone();
                    break;
                }
                // do not return true [handled] here, since we want the
                // press / click animation to be handled by the framework.
            }
        }
        return false;
    }

    /**
     * @return true if the dialer is currently visible onscreen.
     */
    // TODO: clean up naming inconsistency of "opened" vs. "visible".
    // This should be called isVisible(), and open/closeDialer() should
    // be "show" and "hide".
    public boolean isOpened() {
        if (mDialerDrawer != null) {
            // If we're using a SlidingDrawer, report whether or not the
            // drawer is open.
            return mDialerDrawer.isOpened();
        } else {
            // Otherwise, return whether or not the dialer view is visible.
            return mDialerView.getVisibility() == View.VISIBLE;
        }
    }

    /**
     * @return true if we're using the style of dialpad that's contained
     *         within a SlidingDrawer.
     */
    public boolean usingSlidingDrawer() {
        return (mDialerDrawer != null);
    }

    /**
     * Forces the dialer into the "open" state.
     * Does nothing if the dialer is already open.
     *
     * @param animate if true, open the dialer with an animation.
     */
    public void openDialer(boolean animate) {
        if (DBG) log("openDialer()...");

        if (!isOpened()) {
            if (mDialerDrawer != null) {
                // If we're using a SlidingDrawer, open the drawer.
                if (animate) {
                    mDialerDrawer.animateToggle();
                } else {
                    mDialerDrawer.toggle();
                }
            } else {
                // If we're not using a SlidingDrawer, just make
                // the dialer view visible.
                // TODO: add a fade-in animation if "animate" is true?
                mDialerView.setVisibility(View.VISIBLE);

                // And since we're not using a SlidingDrawer, we won't get an
                // onDrawerOpened() event, so we have to to manually trigger
                // an onDialerOpen() call.
                onDialerOpen();
            }
        }
    }

    /**
     * Forces the dialer into the "closed" state.
     * Does nothing if the dialer is already closed.
     *
     * @param animate if true, close the dialer with an animation.
     */
    public void closeDialer(boolean animate) {
        if (DBG) log("closeDialer()...");

        if (isOpened()) {
            if (mDialerDrawer != null) {
                // If we're using a SlidingDrawer, close the drawer.
                if (animate) {
                    mDialerDrawer.animateToggle();
                } else {
                    mDialerDrawer.toggle();
                }
            } else {
                // If we're not using a SlidingDrawer, just hide
                // the dialer view.
                // TODO: add a fade-out animation if "animate" is true?
                mDialerView.setVisibility(View.GONE);

                // And since we're not using a SlidingDrawer, we won't get an
                // onDrawerClosed() event, so we have to to manually trigger
                // an onDialerClose() call.
                onDialerClose();
            }
        }
    }

    /**
     * Sets the visibility of the dialpad's onscreen "handle".
     * This has no effect on platforms that don't use
     * a SlidingDrawer as a container for the dialpad.
     */
    public void setHandleVisible(boolean visible) {
        if (mDialerDrawer != null) {
            mDialerDrawer.setVisibility(visible ? View.VISIBLE : View.GONE);
        }
    }

    /**
     * Implemented for the SlidingDrawer open listener, prepare the dialer.
     */
    public void onDrawerOpened() {
        onDialerOpen();
    }

    /**
     * Implemented for the SlidingDrawer close listener, release the dialer.
     */
    public void onDrawerClosed() {
        onDialerClose();
    }

    /**
     * Processes the specified digit as a DTMF key, by playing the
     * appropriate DTMF tone, and appending the digit to the EditText
     * field that displays the DTMF digits sent so far.
     */
    private final void processDtmf(char c) {
        // if it is a valid key, then update the display and send the dtmf tone.
        if (PhoneNumberUtils.is12Key(c)) {
            if (DBG) log("updating display and sending dtmf tone for '" + c + "'");

            // Append this key to the "digits" widget.
            if (mDialpadDigits != null) {
                // TODO: maybe *don't* manually append this digit if
                // mDialpadDigits is focused and this key came from the HW
                // keyboard, since in that case the EditText field will
                // get the key event directly and automatically appends
                // whetever the user types.
                // (Or, a cleaner fix would be to just make mDialpadDigits
                // *not* handle HW key presses.  That seems to be more
                // complicated than just setting focusable="false" on it,
                // though.)
                mDialpadDigits.getText().append(c);
            }

            // Play the tone if it exists.
            if (mToneMap.containsKey(c)) {
                // begin tone playback.
                startTone(c);
            }
        } else if (DBG) {
            log("ignoring dtmf request for '" + c + "'");
        }

        // Any DTMF keypress counts as explicit "user activity".
        PhoneApp.getInstance().pokeUserActivity();
    }

    /**
     * Clears out the display of "DTMF digits typed so far" that's kept in
     * mDialpadDigits.
     *
     * The InCallScreen is responsible for calling this method any time a
     * new call becomes active (or, more simply, any time a call ends).
     * This is how we make sure that the "history" of DTMF digits you type
     * doesn't persist from one call to the next.
     *
     * TODO: it might be more elegent if the dialpad itself could remember
     * the call that we're associated with, and clear the digits if the
     * "current call" has changed since last time.  (This would require
     * some unique identifier that's different for each call.  We can't
     * just use the foreground Call object, since that's a singleton that
     * lasts the whole life of the phone process.  Instead, maybe look at
     * the Connection object that comes back from getEarliestConnection()?
     * Or getEarliestConnectTime()?)
     *
     * Or to be even fancier, we could keep a mapping of *multiple*
     * "active calls" to DTMF strings.  That way you could have two lines
     * in use and swap calls multiple times, and we'd still remember the
     * digits for each call.  (But that's such an obscure use case that
     * it's probably not worth the extra complexity.)
     */
    public void clearDigits() {
        if (DBG) log("clearDigits()...");

        if (mDialpadDigits != null) {
            mDialpadDigits.setText("");
        }
    }

    /**
     * Plays the local tone based the phone type.
     */
    public void startTone(char c) {
        // Only play the tone if it exists.
        if (!mToneMap.containsKey(c)) {
            return;
        }
        // Read the settings as it may be changed by the user during the call
        mShortTone = TelephonyCapabilities.useShortDtmfTones(mPhone, mPhone.getContext());

        if (DBG) log("startDtmfTone()...");
<<<<<<< HEAD
=======
        mCM.startDtmf(tone);
>>>>>>> ab661d0e

        // For Short DTMF we need to play the local tone for fixed duration
        if (mShortTone) {
            sendShortDtmfToNetwork(c);
        } else {
            // Pass as a char to be sent to network
            Log.i(LOG_TAG, "send long dtmf for " + c);
            mPhone.startDtmf(c);
        }
        startLocalToneIfNeeded(c);
    }

    /**
     * Plays the local tone based the phone type.
     */
<<<<<<< HEAD
    public void startLocalToneIfNeeded(char c) {
        // if local tone playback is enabled, start it.
        // Only play the tone if it exists.
        if (!mToneMap.containsKey(c)) {
            return;
        }
        if (mLocalToneEnabled) {
=======
    /* package */ void stopDtmfTone() {
        if (DBG) log("stopDtmfTone()...");
        mCM.stopDtmf();

        // if local tone playback is enabled, stop it.
        if (DBG) log("trying to stop local tone...");
        if (mDTMFToneEnabled) {
>>>>>>> ab661d0e
            synchronized (mToneGeneratorLock) {
                if (mToneGenerator == null) {
                    if (DBG) log("startDtmfTone: mToneGenerator == null, tone: " + c);
                } else {
                    if (DBG) log("starting local tone " + c);
                    int toneDuration = -1;
                    if (mShortTone) {
                        toneDuration = DTMF_DURATION_MS;
                    }
                    mToneGenerator.startTone(mToneMap.get(c), toneDuration);
                }
            }
        }
    }

    /**
     * Check to see if the keyEvent is dialable.
     */
    boolean isKeyEventAcceptable (KeyEvent event) {
        return (mDialerKeyListener != null && mDialerKeyListener.isKeyEventAcceptable(event));
    }

    /**
     * static logging method
     */
    private static void log(String msg) {
        Log.d(LOG_TAG, msg);
    }

    /**
<<<<<<< HEAD
     * Stops the local tone based on the phone type.
     */
    public void stopTone() {
        if (!mShortTone) {
            if (DBG) log("stopping remote tone.");
            mPhone.stopDtmf();
            stopLocalToneIfNeeded();
        }
    }

    /**
     * Stops the local tone based on the phone type.
=======
     * Plays the local tone based the phone type.
     */
    private void startTone(char c) {
        // TODO: move the logic to CallManager
        int phoneType = mCM.getFgPhone().getPhoneType();
        if (phoneType == Phone.PHONE_TYPE_CDMA) {
            startToneCdma(c);
        } else {
            startDtmfTone(c);
        }
    }

    /**
     * Stops the local tone based on the phone type.
     */
    private void stopTone() {
        // TODO: move the logic to CallManager
        int phoneType = mCM.getFgPhone().getPhoneType();
        if (phoneType == Phone.PHONE_TYPE_CDMA) {
            // Cdma case we do stopTone only for Long DTMF Setting
            if (mDTMFToneType == CallFeaturesSetting.DTMF_TONE_TYPE_LONG) {
                stopToneCdma();
            }
        } else {
            stopDtmfTone();
        }
    }

    /**
     * Plays tone when the DTMF setting is normal(Short).
     */
    void startToneCdma(char tone) {
        if (DBG) log("startToneCdma('" + tone + "')...");

        // Read the settings as it may be changed by the user during the call
        mDTMFToneType = Settings.System.getInt(mInCallScreen.getContentResolver(),
                Settings.System.DTMF_TONE_TYPE_WHEN_DIALING,
                CallFeaturesSetting.DTMF_TONE_TYPE_NORMAL);
        // For Short DTMF we need to play the local tone for fixed duration
        if (mDTMFToneType == CallFeaturesSetting.DTMF_TONE_TYPE_NORMAL) {
            sendShortDtmfToNetwork (tone);
        } else {
            // Pass as a char to be sent to network
            Log.i(LOG_TAG, "send long dtmf for " + tone);
            mCM.startDtmf(tone);
        }

        startLocalToneCdma(tone);
    }

    /**
     * Plays local tone for CDMA.
>>>>>>> ab661d0e
     */
    public void stopLocalToneIfNeeded() {
        if (!mShortTone) {
            if (DBG) log("stopping remote tone.");
            // if local tone playback is enabled, stop it.
            if (DBG) log("trying to stop local tone...");
            if (mLocalToneEnabled) {
                synchronized (mToneGeneratorLock) {
                    if (mToneGenerator == null) {
                        if (DBG) log("stopLocalTone: mToneGenerator == null");
                    } else {
                        if (DBG) log("stopping local tone.");
                        mToneGenerator.stopTone();
                    }
                }
            }
        }
    }

    /**
     * Sends the dtmf character over the network for short DTMF settings
     * When the characters are entered in quick succession,
     * the characters are queued before sending over the network.
     */
    private void sendShortDtmfToNetwork(char dtmfDigit) {
        synchronized (mDTMFQueue) {
            if (mDTMFBurstCnfPending == true) {
                // Insert the dtmf char to the queue
                mDTMFQueue.add(new Character(dtmfDigit));
            } else {
                String dtmfStr = Character.toString(dtmfDigit);
                Log.i(LOG_TAG, "dtmfsent = " + dtmfStr);
                mCM.sendBurstDtmf(dtmfStr, 0, 0, mHandler.obtainMessage(DTMF_SEND_CNF));
                // Set flag to indicate wait for Telephony confirmation.
                mDTMFBurstCnfPending = true;
            }
        }
    }

    /**
<<<<<<< HEAD
=======
     * Stops the dtmf from being sent over the network for Long DTMF case
     * and stops local DTMF key feedback tone.
     */
    private void stopToneCdma() {
        if (DBG) log("stopping remote tone.");

        mCM.stopDtmf();
        stopLocalToneCdma();
    }

    /**
     * Stops the local dtmf tone.
     */
    void stopLocalToneCdma() {
        // if local tone playback is enabled, stop it.
        if (DBG) log("trying to stop local tone...");
        if (mDTMFToneEnabled) {
            synchronized (mToneGeneratorLock) {
                if (mToneGenerator == null) {
                    if (DBG) log("stopLocalToneCdma: mToneGenerator == null");
                } else {
                    if (DBG) log("stopping local tone.");
                    mToneGenerator.stopTone();
                }
            }
        }
    }

    /**
>>>>>>> ab661d0e
     * Handles Burst Dtmf Confirmation from the Framework.
     */
    void handleBurstDtmfConfirmation() {
        Character dtmfChar = null;
        synchronized (mDTMFQueue) {
            mDTMFBurstCnfPending = false;
            if (!mDTMFQueue.isEmpty()) {
                dtmfChar = mDTMFQueue.remove();
                Log.i(LOG_TAG, "The dtmf character removed from queue" + dtmfChar);
            }
        }
        if (dtmfChar != null) {
            sendShortDtmfToNetwork(dtmfChar);
        }
    }
}<|MERGE_RESOLUTION|>--- conflicted
+++ resolved
@@ -405,11 +405,7 @@
         if (DBG) log("DTMFTwelveKeyDialer constructor... this = " + this);
 
         mInCallScreen = parent;
-<<<<<<< HEAD
-        mPhone = PhoneApp.getPhone();
-=======
         mCM = PhoneApp.getInstance().mCM;
->>>>>>> ab661d0e
 
         // The passed-in DTMFTwelveKeyDialerView *should* always be
         // non-null, now that the in-call UI uses only portrait mode.
@@ -470,19 +466,10 @@
             mDialerDrawer.setOnDrawerOpenListener(null);
             mDialerDrawer.setOnDrawerCloseListener(null);
         }
-<<<<<<< HEAD
         mHandler.removeMessages(DTMF_SEND_CNF);
         synchronized (mDTMFQueue) {
             mDTMFBurstCnfPending = false;
             mDTMFQueue.clear();
-=======
-        if (mCM.getFgPhone().getPhoneType() == Phone.PHONE_TYPE_CDMA) {
-            mHandler.removeMessages(DTMF_SEND_CNF);
-            synchronized (mDTMFQueue) {
-                mDTMFBurstCnfPending = false;
-                mDTMFQueue.clear();
-            }
->>>>>>> ab661d0e
         }
         closeDialer(false);
     }
@@ -522,13 +509,8 @@
         if (DBG) log("startDialerSession()... this = " + this);
 
         // see if we need to play local tones.
-<<<<<<< HEAD
-        if (mPhone.getContext().getResources().getBoolean(R.bool.allow_local_dtmf_tones)) {
+        if (PhoneApp.getInstance().getResources().getBoolean(R.bool.allow_local_dtmf_tones)) {
             mLocalToneEnabled = Settings.System.getInt(mInCallScreen.getContentResolver(),
-=======
-        if (PhoneApp.getInstance().getResources().getBoolean(R.bool.allow_local_dtmf_tones)) {
-            mDTMFToneEnabled = Settings.System.getInt(mInCallScreen.getContentResolver(),
->>>>>>> ab661d0e
                     Settings.System.DTMF_TONE_WHEN_DIALING, 1) == 1;
         } else {
             mLocalToneEnabled = false;
@@ -886,13 +868,10 @@
             return;
         }
         // Read the settings as it may be changed by the user during the call
-        mShortTone = TelephonyCapabilities.useShortDtmfTones(mPhone, mPhone.getContext());
+        Phone phone = mCM.getFgPhone();
+        mShortTone = TelephonyCapabilities.useShortDtmfTones(phone, phone.getContext());
 
         if (DBG) log("startDtmfTone()...");
-<<<<<<< HEAD
-=======
-        mCM.startDtmf(tone);
->>>>>>> ab661d0e
 
         // For Short DTMF we need to play the local tone for fixed duration
         if (mShortTone) {
@@ -900,7 +879,7 @@
         } else {
             // Pass as a char to be sent to network
             Log.i(LOG_TAG, "send long dtmf for " + c);
-            mPhone.startDtmf(c);
+            mCM.startDtmf(c);
         }
         startLocalToneIfNeeded(c);
     }
@@ -908,7 +887,6 @@
     /**
      * Plays the local tone based the phone type.
      */
-<<<<<<< HEAD
     public void startLocalToneIfNeeded(char c) {
         // if local tone playback is enabled, start it.
         // Only play the tone if it exists.
@@ -916,15 +894,6 @@
             return;
         }
         if (mLocalToneEnabled) {
-=======
-    /* package */ void stopDtmfTone() {
-        if (DBG) log("stopDtmfTone()...");
-        mCM.stopDtmf();
-
-        // if local tone playback is enabled, stop it.
-        if (DBG) log("trying to stop local tone...");
-        if (mDTMFToneEnabled) {
->>>>>>> ab661d0e
             synchronized (mToneGeneratorLock) {
                 if (mToneGenerator == null) {
                     if (DBG) log("startDtmfTone: mToneGenerator == null, tone: " + c);
@@ -955,73 +924,18 @@
     }
 
     /**
-<<<<<<< HEAD
      * Stops the local tone based on the phone type.
      */
     public void stopTone() {
         if (!mShortTone) {
             if (DBG) log("stopping remote tone.");
-            mPhone.stopDtmf();
+            mCM.stopDtmf();
             stopLocalToneIfNeeded();
         }
     }
 
     /**
      * Stops the local tone based on the phone type.
-=======
-     * Plays the local tone based the phone type.
-     */
-    private void startTone(char c) {
-        // TODO: move the logic to CallManager
-        int phoneType = mCM.getFgPhone().getPhoneType();
-        if (phoneType == Phone.PHONE_TYPE_CDMA) {
-            startToneCdma(c);
-        } else {
-            startDtmfTone(c);
-        }
-    }
-
-    /**
-     * Stops the local tone based on the phone type.
-     */
-    private void stopTone() {
-        // TODO: move the logic to CallManager
-        int phoneType = mCM.getFgPhone().getPhoneType();
-        if (phoneType == Phone.PHONE_TYPE_CDMA) {
-            // Cdma case we do stopTone only for Long DTMF Setting
-            if (mDTMFToneType == CallFeaturesSetting.DTMF_TONE_TYPE_LONG) {
-                stopToneCdma();
-            }
-        } else {
-            stopDtmfTone();
-        }
-    }
-
-    /**
-     * Plays tone when the DTMF setting is normal(Short).
-     */
-    void startToneCdma(char tone) {
-        if (DBG) log("startToneCdma('" + tone + "')...");
-
-        // Read the settings as it may be changed by the user during the call
-        mDTMFToneType = Settings.System.getInt(mInCallScreen.getContentResolver(),
-                Settings.System.DTMF_TONE_TYPE_WHEN_DIALING,
-                CallFeaturesSetting.DTMF_TONE_TYPE_NORMAL);
-        // For Short DTMF we need to play the local tone for fixed duration
-        if (mDTMFToneType == CallFeaturesSetting.DTMF_TONE_TYPE_NORMAL) {
-            sendShortDtmfToNetwork (tone);
-        } else {
-            // Pass as a char to be sent to network
-            Log.i(LOG_TAG, "send long dtmf for " + tone);
-            mCM.startDtmf(tone);
-        }
-
-        startLocalToneCdma(tone);
-    }
-
-    /**
-     * Plays local tone for CDMA.
->>>>>>> ab661d0e
      */
     public void stopLocalToneIfNeeded() {
         if (!mShortTone) {
@@ -1062,38 +976,6 @@
     }
 
     /**
-<<<<<<< HEAD
-=======
-     * Stops the dtmf from being sent over the network for Long DTMF case
-     * and stops local DTMF key feedback tone.
-     */
-    private void stopToneCdma() {
-        if (DBG) log("stopping remote tone.");
-
-        mCM.stopDtmf();
-        stopLocalToneCdma();
-    }
-
-    /**
-     * Stops the local dtmf tone.
-     */
-    void stopLocalToneCdma() {
-        // if local tone playback is enabled, stop it.
-        if (DBG) log("trying to stop local tone...");
-        if (mDTMFToneEnabled) {
-            synchronized (mToneGeneratorLock) {
-                if (mToneGenerator == null) {
-                    if (DBG) log("stopLocalToneCdma: mToneGenerator == null");
-                } else {
-                    if (DBG) log("stopping local tone.");
-                    mToneGenerator.stopTone();
-                }
-            }
-        }
-    }
-
-    /**
->>>>>>> ab661d0e
      * Handles Burst Dtmf Confirmation from the Framework.
      */
     void handleBurstDtmfConfirmation() {
