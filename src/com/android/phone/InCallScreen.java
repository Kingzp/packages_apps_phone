/*
 * Copyright (C) 2006 The Android Open Source Project
 *
 * Licensed under the Apache License, Version 2.0 (the "License");
 * you may not use this file except in compliance with the License.
 * You may obtain a copy of the License at
 *
 *      http://www.apache.org/licenses/LICENSE-2.0
 *
 * Unless required by applicable law or agreed to in writing, software
 * distributed under the License is distributed on an "AS IS" BASIS,
 * WITHOUT WARRANTIES OR CONDITIONS OF ANY KIND, either express or implied.
 * See the License for the specific language governing permissions and
 * limitations under the License.
 */

package com.android.phone;

import android.app.Activity;
import android.app.AlertDialog;
import android.app.Dialog;
import android.bluetooth.BluetoothDevice;
import android.bluetooth.BluetoothHeadset;
import android.content.BroadcastReceiver;
import android.content.Context;
import android.content.DialogInterface.OnCancelListener;
import android.content.DialogInterface;
import android.content.Intent;
import android.content.IntentFilter;
import android.content.res.Resources;
import android.graphics.PixelFormat;
import android.graphics.Typeface;
import android.graphics.drawable.Drawable;
import android.media.AudioManager;
import android.net.Uri;
import android.os.AsyncResult;
import android.os.Bundle;
import android.os.Handler;
import android.os.Message;
import android.os.SystemClock;
import android.os.SystemProperties;
import android.provider.Settings;
import android.telephony.PhoneNumberUtils;
import android.telephony.ServiceState;
import android.text.TextUtils;
import android.text.method.DialerKeyListener;
import android.util.EventLog;
import android.util.Log;
import android.view.KeyEvent;
import android.view.Menu;
import android.view.MotionEvent;
import android.view.View;
import android.view.ViewConfiguration;
import android.view.ViewGroup;
import android.view.ViewStub;
import android.view.Window;
import android.view.WindowManager;
import android.view.accessibility.AccessibilityEvent;
import android.view.animation.Animation;
import android.view.animation.AnimationUtils;
import android.widget.EditText;
import android.widget.ImageView;
import android.widget.LinearLayout;
import android.widget.SlidingDrawer;
import android.widget.TextView;
import android.widget.Toast;

import com.android.internal.telephony.Call;
import com.android.internal.telephony.CallManager;
import com.android.internal.telephony.Connection;
import com.android.internal.telephony.MmiCode;
import com.android.internal.telephony.Phone;
import com.android.phone.OtaUtils.CdmaOtaInCallScreenUiState;
import com.android.phone.OtaUtils.CdmaOtaScreenState;

import java.util.List;

/**
 * Phone app "in call" screen.
 */
public class InCallScreen extends Activity
        implements View.OnClickListener, View.OnTouchListener {
    private static final String LOG_TAG = "InCallScreen";

    private static final boolean DBG =
            (PhoneApp.DBG_LEVEL >= 1) && (SystemProperties.getInt("ro.debuggable", 0) == 1);
    private static final boolean VDBG = (PhoneApp.DBG_LEVEL >= 2);

    /**
     * Intent extra used to specify whether the DTMF dialpad should be
     * initially visible when bringing up the InCallScreen.  (If this
     * extra is present, the dialpad will be initially shown if the extra
     * has the boolean value true, and initially hidden otherwise.)
     */
    // TODO: Should be EXTRA_SHOW_DIALPAD for consistency.
    static final String SHOW_DIALPAD_EXTRA = "com.android.phone.ShowDialpad";

    /**
     * Intent extra to specify the package name of the gateway
     * provider.  Used to get the name displayed in the in-call screen
     * during the call setup. The value is a string.
     */
    // TODO: This extra is currently set by the gateway application as
    // a temporary measure. Ultimately, the framework will securely
    // set it.
    /* package */ static final String EXTRA_GATEWAY_PROVIDER_PACKAGE =
            "com.android.phone.extra.GATEWAY_PROVIDER_PACKAGE";

    /**
     * Intent extra to specify the URI of the provider to place the
     * call. The value is a string. It holds the gateway address
     * (phone gateway URL should start with the 'tel:' scheme) that
     * will actually be contacted to call the number passed in the
     * intent URL or in the EXTRA_PHONE_NUMBER extra.
     */
    // TODO: Should the value be a Uri (Parcelable)? Need to make sure
    // MMI code '#' don't get confused as URI fragments.
    /* package */ static final String EXTRA_GATEWAY_URI =
            "com.android.phone.extra.GATEWAY_URI";

    // Amount of time (in msec) that we display the "Call ended" state.
    // The "short" value is for calls ended by the local user, and the
    // "long" value is for calls ended by the remote caller.
    private static final int CALL_ENDED_SHORT_DELAY =  200;  // msec
    private static final int CALL_ENDED_LONG_DELAY = 2000;  // msec

    // Amount of time (in msec) that we keep the in-call menu onscreen
    // *after* the user changes the state of one of the toggle buttons.
    private static final int MENU_DISMISS_DELAY =  1000;  // msec

    // Amount of time that we display the PAUSE alert Dialog showing the
    // post dial string yet to be send out to the n/w
    private static final int PAUSE_PROMPT_DIALOG_TIMEOUT = 2000;  //msec

    // The "touch lock" overlay timeout comes from Gservices; this is the default.
    private static final int TOUCH_LOCK_DELAY_DEFAULT =  6000;  // msec

    // Amount of time for Displaying "Dialing" for 3way Calling origination
    private static final int THREEWAY_CALLERINFO_DISPLAY_TIME = 3000; // msec

    // Amount of time that we display the provider's overlay if applicable.
    private static final int PROVIDER_OVERLAY_TIMEOUT = 5000;  // msec

    // These are values for the settings of the auto retry mode:
    // 0 = disabled
    // 1 = enabled
    // TODO (Moto):These constants don't really belong here,
    // they should be moved to Settings where the value is being looked up in the first place
    static final int AUTO_RETRY_OFF = 0;
    static final int AUTO_RETRY_ON = 1;

    // Message codes; see mHandler below.
    // Note message codes < 100 are reserved for the PhoneApp.
    private static final int PHONE_STATE_CHANGED = 101;
    private static final int PHONE_DISCONNECT = 102;
    private static final int EVENT_HEADSET_PLUG_STATE_CHANGED = 103;
    private static final int POST_ON_DIAL_CHARS = 104;
    private static final int WILD_PROMPT_CHAR_ENTERED = 105;
    private static final int ADD_VOICEMAIL_NUMBER = 106;
    private static final int DONT_ADD_VOICEMAIL_NUMBER = 107;
    private static final int DELAYED_CLEANUP_AFTER_DISCONNECT = 108;
    private static final int SUPP_SERVICE_FAILED = 110;
    private static final int DISMISS_MENU = 111;
    private static final int ALLOW_SCREEN_ON = 112;
    private static final int TOUCH_LOCK_TIMER = 113;
    private static final int REQUEST_UPDATE_BLUETOOTH_INDICATION = 114;
    private static final int PHONE_CDMA_CALL_WAITING = 115;
    private static final int THREEWAY_CALLERINFO_DISPLAY_DONE = 116;
    private static final int EVENT_OTA_PROVISION_CHANGE = 117;
    private static final int REQUEST_CLOSE_SPC_ERROR_NOTICE = 118;
    private static final int REQUEST_CLOSE_OTA_FAILURE_NOTICE = 119;
    private static final int EVENT_PAUSE_DIALOG_COMPLETE = 120;
    private static final int EVENT_HIDE_PROVIDER_OVERLAY = 121;  // Time to remove the overlay.
    private static final int REQUEST_UPDATE_TOUCH_UI = 122;

    // When InCallScreenMode is UNDEFINED set the default action
    // to ACTION_UNDEFINED so if we are resumed the activity will
    // know its undefined. In particular checkIsOtaCall will return
    // false.
    public static final String ACTION_UNDEFINED = "com.android.phone.InCallScreen.UNDEFINED";

    // High-level "modes" of the in-call UI.
    private enum InCallScreenMode {
        /**
         * Normal in-call UI elements visible.
         */
        NORMAL,
        /**
         * "Manage conference" UI is visible, totally replacing the
         * normal in-call UI.
         */
        MANAGE_CONFERENCE,
        /**
         * Non-interactive UI state.  Call card is visible,
         * displaying information about the call that just ended.
         */
        CALL_ENDED,
         /**
         * Normal OTA in-call UI elements visible.
         */
        OTA_NORMAL,
        /**
         * OTA call ended UI visible, replacing normal OTA in-call UI.
         */
        OTA_ENDED,
        /**
         * Default state when not on call
         */
        UNDEFINED
    }
    private InCallScreenMode mInCallScreenMode = InCallScreenMode.UNDEFINED;

    // Possible error conditions that can happen on startup.
    // These are returned as status codes from the various helper
    // functions we call from onCreate() and/or onResume().
    // See syncWithPhoneState() and checkIfOkToInitiateOutgoingCall() for details.
    private enum InCallInitStatus {
        SUCCESS,
        VOICEMAIL_NUMBER_MISSING,
        POWER_OFF,
        EMERGENCY_ONLY,
        OUT_OF_SERVICE,
        PHONE_NOT_IN_USE,
        NO_PHONE_NUMBER_SUPPLIED,
        DIALED_MMI,
        CALL_FAILED
    }
    private InCallInitStatus mInCallInitialStatus;  // see onResume()

    private boolean mRegisteredForPhoneStates;
    private boolean mNeedShowCallLostDialog;

    private CallManager mCM;

    private Phone mPhone;

    private BluetoothHandsfree mBluetoothHandsfree;
    private BluetoothHeadset mBluetoothHeadset;
    private boolean mBluetoothConnectionPending;
    private long mBluetoothConnectionRequestTime;

    // Main in-call UI ViewGroups
    private ViewGroup mMainFrame;
    private ViewGroup mInCallPanel;

    // Main in-call UI elements:
    private CallCard mCallCard;

    // UI controls:
    private InCallControlState mInCallControlState;
    private InCallMenu mInCallMenu;  // used on some devices
    private InCallTouchUi mInCallTouchUi;  // used on some devices
    private ManageConferenceUtils mManageConferenceUtils;

    // DTMF Dialer controller and its view:
    private DTMFTwelveKeyDialer mDialer;
    private DTMFTwelveKeyDialerView mDialerView;

    // TODO: Move these providers related fields in their own class.
    // Optional overlay when a 3rd party provider is used.
    private boolean mProviderOverlayVisible = false;
    private CharSequence mProviderLabel;
    private Drawable mProviderIcon;
    private Uri mProviderGatewayUri;
    // The formated address extracted from mProviderGatewayUri. User visible.
    private String mProviderAddress;

    private EditText mWildPromptText;

    // "Touch lock overlay" feature
    private boolean mUseTouchLockOverlay;  // True if we use this feature on the current device
    private View mTouchLockOverlay;  // The overlay over the whole screen
    private View mTouchLockIcon;  // The "lock" icon in the middle of the screen
    private Animation mTouchLockFadeIn;
    private long mTouchLockLastTouchTime;  // in SystemClock.uptimeMillis() time base

    // Various dialogs we bring up (see dismissAllDialogs()).
    // TODO: convert these all to use the "managed dialogs" framework.
    //
    // The MMI started dialog can actually be one of 2 items:
    //   1. An alert dialog if the MMI code is a normal MMI
    //   2. A progress dialog if the user requested a USSD
    private Dialog mMmiStartedDialog;
    private AlertDialog mMissingVoicemailDialog;
    private AlertDialog mGenericErrorDialog;
    private AlertDialog mSuppServiceFailureDialog;
    private AlertDialog mWaitPromptDialog;
    private AlertDialog mWildPromptDialog;
    private AlertDialog mCallLostDialog;
    private AlertDialog mPausePromptDialog;
    // NOTE: if you add a new dialog here, be sure to add it to dismissAllDialogs() also.

    // TODO: If the Activity class ever provides an easy way to get the
    // current "activity lifecycle" state, we can remove these flags.
    private boolean mIsDestroyed = false;
    private boolean mIsForegroundActivity = false;

    // For use with Pause/Wait dialogs
    private String mPostDialStrAfterPause;
    private boolean mPauseInProgress = false;

    private Handler mHandler = new Handler() {
        @Override
        public void handleMessage(Message msg) {
            if (mIsDestroyed) {
                if (DBG) log("Handler: ignoring message " + msg + "; we're destroyed!");
                return;
            }
            if (!mIsForegroundActivity) {
                if (DBG) log("Handler: handling message " + msg + " while not in foreground");
                // Continue anyway; some of the messages below *want* to
                // be handled even if we're not the foreground activity
                // (like DELAYED_CLEANUP_AFTER_DISCONNECT), and they all
                // should at least be safe to handle if we're not in the
                // foreground...
            }

            PhoneApp app = PhoneApp.getInstance();
            switch (msg.what) {
                case SUPP_SERVICE_FAILED:
                    onSuppServiceFailed((AsyncResult) msg.obj);
                    break;

                case PHONE_STATE_CHANGED:
                    onPhoneStateChanged((AsyncResult) msg.obj);
                    break;

                case PHONE_DISCONNECT:
                    onDisconnect((AsyncResult) msg.obj);
                    break;

                case EVENT_HEADSET_PLUG_STATE_CHANGED:
                    // Update the in-call UI, since some UI elements (in
                    // particular the "Speaker" menu button) change state
                    // depending on whether a headset is plugged in.
                    // TODO: A full updateScreen() is overkill here, since
                    // the value of PhoneApp.isHeadsetPlugged() only affects a
                    // single menu item.  (But even a full updateScreen()
                    // is still pretty cheap, so let's keep this simple
                    // for now.)
                    if (!isBluetoothAudioConnected()) {
                        if (msg.arg1 == 1) {
                            // If the dialpad is open, we need to start the timer that will
                            // eventually bring up the "touch lock" overlay.
                            if (mDialer.isOpened() && !isTouchLocked()) {
                                resetTouchLockTimer();
                            }
                        }
                    }
                    updateScreen();
                    break;

                case PhoneApp.MMI_INITIATE:
                    onMMIInitiate((AsyncResult) msg.obj);
                    break;

                case PhoneApp.MMI_CANCEL:
                    onMMICancel();
                    break;

                // handle the mmi complete message.
                // since the message display class has been replaced with
                // a system dialog in PhoneUtils.displayMMIComplete(), we
                // should finish the activity here to close the window.
                case PhoneApp.MMI_COMPLETE:
                    // Check the code to see if the request is ready to
                    // finish, this includes any MMI state that is not
                    // PENDING.
                    MmiCode mmiCode = (MmiCode) ((AsyncResult) msg.obj).result;
                    // if phone is a CDMA phone display feature code completed message
                    int phoneType = mPhone.getPhoneType();
                    if (phoneType == Phone.PHONE_TYPE_CDMA) {
                        PhoneUtils.displayMMIComplete(mPhone, app, mmiCode, null, null);
                    } else if (phoneType == Phone.PHONE_TYPE_GSM) {
                        if (mmiCode.getState() != MmiCode.State.PENDING) {
                            if (DBG) log("Got MMI_COMPLETE, finishing InCallScreen...");
                            endInCallScreenSession();
                        }
                    }
                    break;

                case POST_ON_DIAL_CHARS:
                    handlePostOnDialChars((AsyncResult) msg.obj, (char) msg.arg1);
                    break;

                case ADD_VOICEMAIL_NUMBER:
                    addVoiceMailNumberPanel();
                    break;

                case DONT_ADD_VOICEMAIL_NUMBER:
                    dontAddVoiceMailNumber();
                    break;

                case DELAYED_CLEANUP_AFTER_DISCONNECT:
                    delayedCleanupAfterDisconnect();
                    break;

                case DISMISS_MENU:
                    // dismissMenu() has no effect if the menu is already closed.
                    dismissMenu(true);  // dismissImmediate = true
                    break;

                case ALLOW_SCREEN_ON:
                    if (VDBG) log("ALLOW_SCREEN_ON message...");
                    // Undo our previous call to preventScreenOn(true).
                    // (Note this will cause the screen to turn on
                    // immediately, if it's currently off because of a
                    // prior preventScreenOn(true) call.)
                    app.preventScreenOn(false);
                    break;

                case TOUCH_LOCK_TIMER:
                    if (VDBG) log("TOUCH_LOCK_TIMER...");
                    touchLockTimerExpired();
                    break;

                case REQUEST_UPDATE_BLUETOOTH_INDICATION:
                    if (VDBG) log("REQUEST_UPDATE_BLUETOOTH_INDICATION...");
                    // The bluetooth headset state changed, so some UI
                    // elements may need to update.  (There's no need to
                    // look up the current state here, since any UI
                    // elements that care about the bluetooth state get it
                    // directly from PhoneApp.showBluetoothIndication().)
                    updateScreen();
                    break;

                case PHONE_CDMA_CALL_WAITING:
                    if (DBG) log("Received PHONE_CDMA_CALL_WAITING event ...");
                    Connection cn = mCM.getFirstActiveRingingCall().getLatestConnection();

                    // Only proceed if we get a valid connection object
                    if (cn != null) {
                        // Finally update screen with Call waiting info and request
                        // screen to wake up
                        updateScreen();
                        app.updateWakeState();
                    }
                    break;

                case THREEWAY_CALLERINFO_DISPLAY_DONE:
                    if (DBG) log("Received THREEWAY_CALLERINFO_DISPLAY_DONE event ...");
                    if (app.cdmaPhoneCallState.getCurrentCallState()
                            == CdmaPhoneCallState.PhoneCallState.THRWAY_ACTIVE) {
                        // Set the mThreeWayCallOrigStateDialing state to true
                        app.cdmaPhoneCallState.setThreeWayCallOrigState(false);

                        //Finally update screen with with the current on going call
                        updateScreen();
                    }
                    break;

                case EVENT_OTA_PROVISION_CHANGE:
                    if (app.otaUtils != null) {
                        app.otaUtils.onOtaProvisionStatusChanged((AsyncResult) msg.obj);
                    }
                    break;

                case REQUEST_CLOSE_SPC_ERROR_NOTICE:
                    if (app.otaUtils != null) {
                        app.otaUtils.onOtaCloseSpcNotice();
                    }
                    break;

                case REQUEST_CLOSE_OTA_FAILURE_NOTICE:
                    if (app.otaUtils != null) {
                        app.otaUtils.onOtaCloseFailureNotice();
                    }
                    break;

                case EVENT_PAUSE_DIALOG_COMPLETE:
                    if (mPausePromptDialog != null) {
                        if (DBG) log("- DISMISSING mPausePromptDialog.");
                        mPausePromptDialog.dismiss();  // safe even if already dismissed
                        mPausePromptDialog = null;
                    }
                    break;

                case EVENT_HIDE_PROVIDER_OVERLAY:
                    mProviderOverlayVisible = false;
                    updateProviderOverlay();  // Clear the overlay.
                    break;

                case REQUEST_UPDATE_TOUCH_UI:
                    updateInCallTouchUi();
                    break;
            }
        }
    };

    private final BroadcastReceiver mReceiver = new BroadcastReceiver() {
            @Override
            public void onReceive(Context context, Intent intent) {
                String action = intent.getAction();
                if (action.equals(Intent.ACTION_HEADSET_PLUG)) {
                    // Listen for ACTION_HEADSET_PLUG broadcasts so that we
                    // can update the onscreen UI when the headset state changes.
                    // if (DBG) log("mReceiver: ACTION_HEADSET_PLUG");
                    // if (DBG) log("==> intent: " + intent);
                    // if (DBG) log("    state: " + intent.getIntExtra("state", 0));
                    // if (DBG) log("    name: " + intent.getStringExtra("name"));
                    // send the event and add the state as an argument.
                    Message message = Message.obtain(mHandler, EVENT_HEADSET_PLUG_STATE_CHANGED,
                            intent.getIntExtra("state", 0), 0);
                    mHandler.sendMessage(message);
                }
            }
        };


    @Override
    protected void onCreate(Bundle icicle) {
        if (DBG) log("onCreate()...  this = " + this);

        Profiler.callScreenOnCreate();

        super.onCreate(icicle);

        final PhoneApp app = PhoneApp.getInstance();
        app.setInCallScreenInstance(this);

        // set this flag so this activity will stay in front of the keyguard
        int flags = WindowManager.LayoutParams.FLAG_SHOW_WHEN_LOCKED;
        if (app.getPhoneState() == Phone.State.OFFHOOK) {
            // While we are in call, the in-call screen should dismiss the keyguard.
            // This allows the user to press Home to go directly home without going through
            // an insecure lock screen.
            // But we do not want to do this if there is no active call so we do not
            // bypass the keyguard if the call is not answered or declined.
            flags |= WindowManager.LayoutParams.FLAG_DISMISS_KEYGUARD;
        }
        getWindow().addFlags(flags);

        setPhone(app.phone);  // Sets mPhone

        mCM =  app.mCM;

        mBluetoothHandsfree = app.getBluetoothHandsfree();
        if (VDBG) log("- mBluetoothHandsfree: " + mBluetoothHandsfree);

        if (mBluetoothHandsfree != null) {
            // The PhoneApp only creates a BluetoothHandsfree instance in the
            // first place if BluetoothAdapter.getDefaultAdapter()
            // succeeds.  So at this point we know the device is BT-capable.
            mBluetoothHeadset = new BluetoothHeadset(this, null);
            if (VDBG) log("- Got BluetoothHeadset: " + mBluetoothHeadset);
        }

        requestWindowFeature(Window.FEATURE_NO_TITLE);

        // Inflate everything in incall_screen.xml and add it to the screen.
        setContentView(R.layout.incall_screen);

        initInCallScreen();

        registerForPhoneStates();

        // No need to change wake state here; that happens in onResume() when we
        // are actually displayed.

        // Handle the Intent we were launched with, but only if this is the
        // the very first time we're being launched (ie. NOT if we're being
        // re-initialized after previously being shut down.)
        // Once we're up and running, any future Intents we need
        // to handle will come in via the onNewIntent() method.
        if (icicle == null) {
            if (DBG) log("onCreate(): this is our very first launch, checking intent...");

            // Stash the result code from internalResolveIntent() in the
            // mInCallInitialStatus field.  If it's an error code, we'll
            // handle it in onResume().
            mInCallInitialStatus = internalResolveIntent(getIntent());
            if (DBG) log("onCreate(): mInCallInitialStatus = " + mInCallInitialStatus);
            if (mInCallInitialStatus != InCallInitStatus.SUCCESS) {
                Log.w(LOG_TAG, "onCreate: status " + mInCallInitialStatus
                      + " from internalResolveIntent()");
                // See onResume() for the actual error handling.
            }
        } else {
            mInCallInitialStatus = InCallInitStatus.SUCCESS;
        }

        // The "touch lock overlay" feature is used only on devices that
        // *don't* use a proximity sensor to turn the screen off while in-call.
        mUseTouchLockOverlay = !app.proximitySensorModeEnabled();

        Profiler.callScreenCreated();
        if (DBG) log("onCreate(): exit");
    }

    /**
     * Sets the Phone object used internally by the InCallScreen.
     *
     * In normal operation this is called from onCreate(), and the
     * passed-in Phone object comes from the PhoneApp.
     * For testing, test classes can use this method to
     * inject a test Phone instance.
     */
    /* package */ void setPhone(Phone phone) {
        mPhone = phone;
    }

    @Override
    protected void onResume() {
        if (DBG) log("onResume()...");
        super.onResume();

        mIsForegroundActivity = true;

        final PhoneApp app = PhoneApp.getInstance();

        app.disableStatusBar();

        // Touch events are never considered "user activity" while the
        // InCallScreen is active, so that unintentional touches won't
        // prevent the device from going to sleep.
        app.setIgnoreTouchUserActivity(true);

        // Disable the status bar "window shade" the entire time we're on
        // the in-call screen.
        NotificationMgr.getDefault().getStatusBarMgr().enableExpandedView(false);

        // Listen for broadcast intents that might affect the onscreen UI.
        registerReceiver(mReceiver, new IntentFilter(Intent.ACTION_HEADSET_PLUG));

        // Keep a "dialer session" active when we're in the foreground.
        // (This is needed to play DTMF tones.)
        mDialer.startDialerSession();

        // Check for any failures that happened during onCreate() or onNewIntent().
        if (DBG) log("- onResume: initial status = " + mInCallInitialStatus);
        boolean handledStartupError = false;
        if (mInCallInitialStatus != InCallInitStatus.SUCCESS) {
            if (DBG) log("- onResume: failure during startup: " + mInCallInitialStatus);

            // Don't bring up the regular Phone UI!  Instead bring up
            // something more specific to let the user deal with the
            // problem.
            handleStartupError(mInCallInitialStatus);
            handledStartupError = true;

            // But it *is* OK to continue with the rest of onResume(),
            // since any further setup steps (like updateScreen() and the
            // CallCard setup) will fall back to a "blank" state if the
            // phone isn't in use.
            mInCallInitialStatus = InCallInitStatus.SUCCESS;
        }

        // Set the volume control handler while we are in the foreground.
        final boolean bluetoothConnected = isBluetoothAudioConnected();

        if (bluetoothConnected) {
            setVolumeControlStream(AudioManager.STREAM_BLUETOOTH_SCO);
        } else {
            setVolumeControlStream(AudioManager.STREAM_VOICE_CALL);
        }

        takeKeyEvents(true);

        boolean inOtaCall = false;
        if (TelephonyCapabilities.supportsOtasp(mPhone)) {
            inOtaCall = initOtaState();
        }
        if (!inOtaCall) {
            // Always start off in NORMAL mode
            setInCallScreenMode(InCallScreenMode.NORMAL);
        }

        // Before checking the state of the CallManager, clean up any
        // connections in the DISCONNECTED state.
        // (The DISCONNECTED state is used only to drive the "call ended"
        // UI; it's totally useless when *entering* the InCallScreen.)
        mCM.clearDisconnected();

        InCallInitStatus status = syncWithPhoneState();
        if (status != InCallInitStatus.SUCCESS) {
            if (DBG) log("- onResume: syncWithPhoneState failed! status = " + status);
            // Couldn't update the UI, presumably because the phone is totally
            // idle.

            if (handledStartupError) {
                // Do NOT bail out of the in-call UI, since there's
                // presumably a dialog visible right now (see the call to
                // handleStartupError() above.)
                //
                // In this case, stay here for now, and we'll eventually
                // leave the InCallScreen when the user presses the
                // dialog's OK button (see bailOutAfterErrorDialog()).
                Log.i(LOG_TAG, "  ==> syncWithPhoneState failed, but staying here anyway.");
            } else {
                // The phone is idle, and we did NOT handle a
                // startup error during this pass thru onResume.
                //
                // This basically means that we're being resumed because of
                // some action *other* than a new intent.  (For example,
                // the user pressing POWER to wake up the device, causing
                // the InCallScreen to come back to the foreground.)
                //
                // In this scenario we do NOT want to stay here on the
                // InCallScreen: we're not showing any useful info to the
                // user (like a dialog), and the in-call UI itself is
                // useless if there's no active call.  So bail out.
                Log.i(LOG_TAG, "  ==> syncWithPhoneState failed; bailing out!");
                dismissAllDialogs();
                endInCallScreenSession();
                return;
            }
        } else if (TelephonyCapabilities.supportsOtasp(mPhone)) {
            if (mInCallScreenMode == InCallScreenMode.OTA_NORMAL ||
                    mInCallScreenMode == InCallScreenMode.OTA_ENDED) {
                mDialer.setHandleVisible(false);
                if (mInCallPanel != null) mInCallPanel.setVisibility(View.GONE);
                updateScreen();
                return;
            }
        }

        // InCallScreen is now active.
        EventLog.writeEvent(EventLogTags.PHONE_UI_ENTER);

        // Update the poke lock and wake lock when we move to
        // the foreground.
        //
        // But we need to do something special if we're coming
        // to the foreground while an incoming call is ringing:
        if (mCM.getState() == Phone.State.RINGING) {
            // If the phone is ringing, we *should* already be holding a
            // full wake lock (which we would have acquired before
            // firing off the intent that brought us here; see
            // CallNotifier.showIncomingCall().)
            //
            // We also called preventScreenOn(true) at that point, to
            // avoid cosmetic glitches while we were being launched.
            // So now we need to post an ALLOW_SCREEN_ON message to
            // (eventually) undo the prior preventScreenOn(true) call.
            //
            // (In principle we shouldn't do this until after our first
            // layout/draw pass.  But in practice, the delay caused by
            // simply waiting for the end of the message queue is long
            // enough to avoid any flickering of the lock screen before
            // the InCallScreen comes up.)
            if (VDBG) log("- posting ALLOW_SCREEN_ON message...");
            mHandler.removeMessages(ALLOW_SCREEN_ON);
            mHandler.sendEmptyMessage(ALLOW_SCREEN_ON);

            // TODO: There ought to be a more elegant way of doing this,
            // probably by having the PowerManager and ActivityManager
            // work together to let apps request that the screen on/off
            // state be synchronized with the Activity lifecycle.
            // (See bug 1648751.)
        } else {
            // The phone isn't ringing; this is either an outgoing call, or
            // we're returning to a call in progress.  There *shouldn't* be
            // any prior preventScreenOn(true) call that we need to undo,
            // but let's do this just to be safe:
            app.preventScreenOn(false);
        }
        app.updateWakeState();

        // The "touch lock" overlay is NEVER visible when we resume.
        // (In particular, this check ensures that we won't still be
        // locked after the user wakes up the screen by pressing MENU.)
        enableTouchLock(false);
        // ...but if the dialpad is open we DO need to start the timer
        // that will eventually bring up the "touch lock" overlay.
        if (mDialer.isOpened()) resetTouchLockTimer();

        // Restore the mute state if the last mute state change was NOT
        // done by the user.
        if (app.getRestoreMuteOnInCallResume()) {
            // Mute state is based on the foreground call
            PhoneUtils.restoreMuteState();
            app.setRestoreMuteOnInCallResume(false);
        }

        Profiler.profileViewCreate(getWindow(), InCallScreen.class.getName());
        if (VDBG) log("onResume() done.");
    }

    // onPause is guaranteed to be called when the InCallScreen goes
    // in the background.
    @Override
    protected void onPause() {
        if (DBG) log("onPause()...");
        super.onPause();

        mIsForegroundActivity = false;

        // Force a clear of the provider overlay' frame. Since the
        // overlay is removed using a timed message, it is
        // possible we missed it if the prev call was interrupted.
        mProviderOverlayVisible = false;
        updateProviderOverlay();

        final PhoneApp app = PhoneApp.getInstance();

        // A safety measure to disable proximity sensor in case call failed
        // and the telephony state did not change.
        app.setBeginningCall(false);

        // Make sure the "Manage conference" chronometer is stopped when
        // we move away from the foreground.
        mManageConferenceUtils.stopConferenceTime();

        // as a catch-all, make sure that any dtmf tones are stopped
        // when the UI is no longer in the foreground.
        mDialer.onDialerKeyUp(null);

        // Release any "dialer session" resources, now that we're no
        // longer in the foreground.
        mDialer.stopDialerSession();

        // If the device is put to sleep as the phone call is ending,
        // we may see cases where the DELAYED_CLEANUP_AFTER_DISCONNECT
        // event gets handled AFTER the device goes to sleep and wakes
        // up again.

        // This is because it is possible for a sleep command
        // (executed with the End Call key) to come during the 2
        // seconds that the "Call Ended" screen is up.  Sleep then
        // pauses the device (including the cleanup event) and
        // resumes the event when it wakes up.

        // To fix this, we introduce a bit of code that pushes the UI
        // to the background if we pause and see a request to
        // DELAYED_CLEANUP_AFTER_DISCONNECT.

        // Note: We can try to finish directly, by:
        //  1. Removing the DELAYED_CLEANUP_AFTER_DISCONNECT messages
        //  2. Calling delayedCleanupAfterDisconnect directly

        // However, doing so can cause problems between the phone
        // app and the keyguard - the keyguard is trying to sleep at
        // the same time that the phone state is changing.  This can
        // end up causing the sleep request to be ignored.
        if (mHandler.hasMessages(DELAYED_CLEANUP_AFTER_DISCONNECT)
                && mCM.getState() != Phone.State.RINGING) {
            if (DBG) log("DELAYED_CLEANUP_AFTER_DISCONNECT detected, moving UI to background.");
            endInCallScreenSession();
        }

        EventLog.writeEvent(EventLogTags.PHONE_UI_EXIT);

        // Clean up the menu, in case we get paused while the menu is up
        // for some reason.
        dismissMenu(true);  // dismiss immediately

        // Dismiss any dialogs we may have brought up, just to be 100%
        // sure they won't still be around when we get back here.
        dismissAllDialogs();

        // Re-enable the status bar (which we disabled in onResume().)
        NotificationMgr.getDefault().getStatusBarMgr().enableExpandedView(true);

        // Unregister for broadcast intents.  (These affect the visible UI
        // of the InCallScreen, so we only care about them while we're in the
        // foreground.)
        unregisterReceiver(mReceiver);

        // Re-enable "user activity" for touch events.
        // We actually do this slightly *after* onPause(), to work around a
        // race condition where a touch can come in after we've paused
        // but before the device actually goes to sleep.
        // TODO: The PowerManager itself should prevent this from happening.
        mHandler.postDelayed(new Runnable() {
                public void run() {
                    app.setIgnoreTouchUserActivity(false);
                }
            }, 500);

        app.reenableStatusBar();

        // Make sure we revert the poke lock and wake lock when we move to
        // the background.
        app.updateWakeState();

        // clear the dismiss keyguard flag so we are back to the default state
        // when we next resume
        updateKeyguardPolicy(false);
    }

    @Override
    protected void onStop() {
        if (DBG) log("onStop()...");
        super.onStop();

        stopTimer();

        Phone.State state = mCM.getState();
        if (DBG) log("onStop: state = " + state);

        if (state == Phone.State.IDLE) {
            final PhoneApp app = PhoneApp.getInstance();
            // when OTA Activation, OTA Success/Failure dialog or OTA SPC
            // failure dialog is running, do not destroy inCallScreen. Because call
            // is already ended and dialog will not get redrawn on slider event.
            if ((app.cdmaOtaProvisionData != null) && (app.cdmaOtaScreenState != null)
                    && ((app.cdmaOtaScreenState.otaScreenState !=
                            CdmaOtaScreenState.OtaScreenState.OTA_STATUS_ACTIVATION)
                        && (app.cdmaOtaScreenState.otaScreenState !=
                            CdmaOtaScreenState.OtaScreenState.OTA_STATUS_SUCCESS_FAILURE_DLG)
                        && (!app.cdmaOtaProvisionData.inOtaSpcState))) {
                // we don't want the call screen to remain in the activity history
                // if there are not active or ringing calls.
                if (DBG) log("- onStop: calling finish() to clear activity history...");
                moveTaskToBack(true);
                if (app.otaUtils != null) {
                    app.otaUtils.cleanOtaScreen(true);
                }
            }
        }
    }

    @Override
    protected void onDestroy() {
        if (DBG) log("onDestroy()...");
        super.onDestroy();

        // Set the magic flag that tells us NOT to handle any handler
        // messages that come in asynchronously after we get destroyed.
        mIsDestroyed = true;

        final PhoneApp app = PhoneApp.getInstance();
        app.setInCallScreenInstance(null);

        // Clear out the InCallScreen references in various helper objects
        // (to let them know we've been destroyed).
        if (mInCallMenu != null) {
            mInCallMenu.clearInCallScreenReference();
        }
        if (mCallCard != null) {
            mCallCard.setInCallScreenInstance(null);
        }
        if (mInCallTouchUi != null) {
            mInCallTouchUi.setInCallScreenInstance(null);
        }

        mDialer.clearInCallScreenReference();
        mDialer = null;

        unregisterForPhoneStates();
        // No need to change wake state here; that happens in onPause() when we
        // are moving out of the foreground.

        if (mBluetoothHeadset != null) {
            mBluetoothHeadset.close();
            mBluetoothHeadset = null;
        }

        // Dismiss all dialogs, to be absolutely sure we won't leak any of
        // them while changing orientation.
        dismissAllDialogs();
    }

    /**
     * Dismisses the in-call screen.
     *
     * We never *really* finish() the InCallScreen, since we don't want to
     * get destroyed and then have to be re-created from scratch for the
     * next call.  Instead, we just move ourselves to the back of the
     * activity stack.
     *
     * This also means that we'll no longer be reachable via the BACK
     * button (since moveTaskToBack() puts us behind the Home app, but the
     * home app doesn't allow the BACK key to move you any farther down in
     * the history stack.)
     *
     * (Since the Phone app itself is never killed, this basically means
     * that we'll keep a single InCallScreen instance around for the
     * entire uptime of the device.  This noticeably improves the UI
     * responsiveness for incoming calls.)
     */
    @Override
    public void finish() {
        if (DBG) log("finish()...");
        moveTaskToBack(true);
    }

    /**
     * End the current in call screen session.
     *
     * This must be called when an InCallScreen session has
     * complete so that the next invocation via an onResume will
     * not be in an old state.
     */
    public void endInCallScreenSession() {
        if (DBG) log("endInCallScreenSession()...");
        moveTaskToBack(true);
        setInCallScreenMode(InCallScreenMode.UNDEFINED);
    }

    /* package */ boolean isForegroundActivity() {
        return mIsForegroundActivity;
    }

    /* package */ void updateKeyguardPolicy(boolean dismissKeyguard) {
        if (dismissKeyguard) {
            getWindow().addFlags(WindowManager.LayoutParams.FLAG_DISMISS_KEYGUARD);
        } else {
            getWindow().clearFlags(WindowManager.LayoutParams.FLAG_DISMISS_KEYGUARD);
        }
    }

    private void registerForPhoneStates() {
        if (!mRegisteredForPhoneStates) {

            mCM.registerForPreciseCallStateChanged(mHandler, PHONE_STATE_CHANGED, null);
            mCM.registerForDisconnect(mHandler, PHONE_DISCONNECT, null);
<<<<<<< HEAD
            mPhone.setOnPostDialCharacter(mHandler, POST_ON_DIAL_CHARS, null);
            mCM.registerForSuppServiceFailed(mHandler, SUPP_SERVICE_FAILED, null);
    
            int phoneType = mPhone.getPhoneType();
            if (phoneType == Phone.PHONE_TYPE_GSM) {
                mCM.registerForMmiInitiate(mHandler, PhoneApp.MMI_INITIATE, null);

                // register for the MMI complete message.  Upon completion,
                // PhoneUtils will bring up a system dialog instead of the
                // message display class in PhoneUtils.displayMMIComplete().
                // We'll listen for that message too, so that we can finish
                // the activity at the same time.
                mCM.registerForMmiComplete(mHandler, PhoneApp.MMI_COMPLETE, null);
            } else if (phoneType == Phone.PHONE_TYPE_CDMA) {
                if (DBG) log("Registering for Call Waiting.");
                mCM.registerForCallWaiting(mHandler, PHONE_CDMA_CALL_WAITING, null);
                mCM.registerForCdmaOtaStatusChange(mHandler, EVENT_OTA_PROVISION_CHANGE, null);
            } else {
                throw new IllegalStateException("Unexpected phone type: " + phoneType);
            }

=======
            mCM.registerForMmiInitiate(mHandler, PhoneApp.MMI_INITIATE, null);
            // register for the MMI complete message.  Upon completion,
            // PhoneUtils will bring up a system dialog instead of the
            // message display class in PhoneUtils.displayMMIComplete().
            // We'll listen for that message too, so that we can finish
            // the activity at the same time.
            mCM.registerForMmiComplete(mHandler, PhoneApp.MMI_COMPLETE, null);
            mCM.registerForCallWaiting(mHandler, PHONE_CDMA_CALL_WAITING, null);
            mCM.registerForPostDialCharacter(mHandler, POST_ON_DIAL_CHARS, null);
            mCM.registerForSuppServiceFailed(mHandler, SUPP_SERVICE_FAILED, null);
            mCM.registerForCdmaOtaStatusChange(mHandler, EVENT_OTA_PROVISION_CHANGE, null);
>>>>>>> cccc630a
            mRegisteredForPhoneStates = true;
        }
    }

    private void unregisterForPhoneStates() {
        mCM.unregisterForPreciseCallStateChanged(mHandler);
        mCM.unregisterForDisconnect(mHandler);
        mCM.unregisterForMmiInitiate(mHandler);
        mCM.unregisterForMmiComplete(mHandler);
        mCM.unregisterForCallWaiting(mHandler);
        mCM.unregisterForSuppServiceFailed(mHandler);
        mCM.unregisterForPostDialCharacter(mHandler);
        mCM.unregisterForCdmaOtaStatusChange(mHandler);
        mRegisteredForPhoneStates = false;
    }

    /* package */ void updateAfterRadioTechnologyChange() {
        if (DBG) Log.d(LOG_TAG, "updateAfterRadioTechnologyChange()...");

        // Reset the call screen since the calls cannot be transferred
        // across radio technologies.
        resetInCallScreenMode();

        // Unregister for all events from the old obsolete phone
        unregisterForPhoneStates();

        // (Re)register for all events relevant to the new active phone
        registerForPhoneStates();
    }

    @Override
    protected void onNewIntent(Intent intent) {
        if (DBG) log("onNewIntent: intent=" + intent);

        // We're being re-launched with a new Intent.  Since we keep
        // around a single InCallScreen instance for the life of the phone
        // process (see finish()), this sequence will happen EVERY time
        // there's a new incoming or outgoing call except for the very
        // first time the InCallScreen gets created.  This sequence will
        // also happen if the InCallScreen is already in the foreground
        // (e.g. getting a new ACTION_CALL intent while we were already
        // using the other line.)

        // Stash away the new intent so that we can get it in the future
        // by calling getIntent().  (Otherwise getIntent() will return the
        // original Intent from when we first got created!)
        setIntent(intent);

        // Activities are always paused before receiving a new intent, so
        // we can count on our onResume() method being called next.

        // Just like in onCreate(), handle this intent, and stash the
        // result code from internalResolveIntent() in the
        // mInCallInitialStatus field.  If it's an error code, we'll
        // handle it in onResume().
        mInCallInitialStatus = internalResolveIntent(intent);
        if (mInCallInitialStatus != InCallInitStatus.SUCCESS) {
            Log.w(LOG_TAG, "onNewIntent: status " + mInCallInitialStatus
                  + " from internalResolveIntent()");
            // See onResume() for the actual error handling.
        }
    }

    /* package */ InCallInitStatus internalResolveIntent(Intent intent) {
        if (intent == null || intent.getAction() == null) {
            return InCallInitStatus.SUCCESS;
        }

        checkIsOtaCall(intent);

        String action = intent.getAction();
        if (DBG) log("internalResolveIntent: action=" + action);

        // The calls to setRestoreMuteOnInCallResume() inform the phone
        // that we're dealing with new connections (either a placing an
        // outgoing call or answering an incoming one, and NOT handling
        // an aborted "Add Call" request), so we should let the mute state
        // be handled by the PhoneUtils phone state change handler.

        final PhoneApp app = PhoneApp.getInstance();

        // The ACTION_PERFORM_CDMA_PROVISIONING intent tells us to launch
        // the CDMA OTASP call.  (Note: on non-voice-capable devices, this
        // intent is handled by the OtaUtils class without involving the
        // InCallScreen at all.)
        if ((action.equals(OtaUtils.ACTION_PERFORM_CDMA_PROVISIONING))
                && (TelephonyCapabilities.supportsOtasp(mPhone))) {
            setInCallScreenMode(InCallScreenMode.OTA_NORMAL);
            if ((app.cdmaOtaProvisionData != null)
                    && (!app.cdmaOtaProvisionData.isOtaCallIntentProcessed)) {
                app.cdmaOtaProvisionData.isOtaCallIntentProcessed = true;
                app.cdmaOtaScreenState.otaScreenState =
                        CdmaOtaScreenState.OtaScreenState.OTA_STATUS_ACTIVATION;
            }
            return InCallInitStatus.SUCCESS;

        } else if (action.equals(Intent.ACTION_ANSWER)) {
            internalAnswerCall();
            app.setRestoreMuteOnInCallResume(false);
            return InCallInitStatus.SUCCESS;

        } else if (action.equals(Intent.ACTION_CALL)
                || action.equals(Intent.ACTION_CALL_EMERGENCY)) {
            app.setRestoreMuteOnInCallResume(false);

            // If a provider is used, extract the info to build the
            // overlay and route the call.  The overlay will be
            // displayed the first time updateScreen is called.
            if (PhoneUtils.hasPhoneProviderExtras(intent)) {
                mProviderLabel = PhoneUtils.getProviderLabel(this, intent);
                mProviderIcon = PhoneUtils.getProviderIcon(this, intent);
                mProviderGatewayUri = PhoneUtils.getProviderGatewayUri(intent);
                mProviderAddress = PhoneUtils.formatProviderUri(mProviderGatewayUri);
                mProviderOverlayVisible = true;

                if (TextUtils.isEmpty(mProviderLabel) || null == mProviderIcon ||
                    null == mProviderGatewayUri || TextUtils.isEmpty(mProviderAddress)) {
                    clearProvider();
                }
            } else {
                clearProvider();
            }
            InCallInitStatus status = placeCall(intent);
            if (status == InCallInitStatus.SUCCESS) {
                // Notify the phone app that a call is beginning so it can
                // enable the proximity sensor
                app.setBeginningCall(true);
            }
            return status;

        } else if (action.equals(intent.ACTION_MAIN)) {
            // The MAIN action is used to bring up the in-call screen without
            // doing any other explicit action, like when you return to the
            // current call after previously bailing out of the in-call UI.
            // SHOW_DIALPAD_EXTRA can be used here to specify whether the DTMF
            // dialpad should be initially visible.  If the extra isn't
            // present at all, we just leave the dialpad in its previous state.

            if ((mInCallScreenMode == InCallScreenMode.OTA_NORMAL)
                    || (mInCallScreenMode == InCallScreenMode.OTA_ENDED)) {
                // If in OTA Call, update the OTA UI
                updateScreen();
                return InCallInitStatus.SUCCESS;
            }
            if (intent.hasExtra(SHOW_DIALPAD_EXTRA)) {
                boolean showDialpad = intent.getBooleanExtra(SHOW_DIALPAD_EXTRA, false);
                if (VDBG) log("- internalResolveIntent: SHOW_DIALPAD_EXTRA: " + showDialpad);
                if (showDialpad) {
                    mDialer.openDialer(false);  // no "opening" animation
                } else {
                    mDialer.closeDialer(false);  // no "closing" animation
                }
            }
            return InCallInitStatus.SUCCESS;

        } else if (action.equals(ACTION_UNDEFINED)) {
            return InCallInitStatus.SUCCESS;

        } else {
            Log.w(LOG_TAG, "internalResolveIntent: unexpected intent action: " + action);
            // But continue the best we can (basically treating this case
            // like ACTION_MAIN...)
            return InCallInitStatus.SUCCESS;
        }
    }

    private void stopTimer() {
        if (mCallCard != null) mCallCard.stopTimer();
    }

    private void initInCallScreen() {
        if (VDBG) log("initInCallScreen()...");

        // Have the WindowManager filter out touch events that are "too fat".
        getWindow().addFlags(WindowManager.LayoutParams.FLAG_IGNORE_CHEEK_PRESSES);

        // Run in a 32-bit window, which improves the appearance of some
        // semitransparent artwork in the in-call UI (like the CallCard
        // photo borders).
        getWindow().setFormat(PixelFormat.RGBX_8888);

        mMainFrame = (ViewGroup) findViewById(R.id.mainFrame);
        mInCallPanel = (ViewGroup) findViewById(R.id.inCallPanel);

        // Initialize the CallCard.
        mCallCard = (CallCard) findViewById(R.id.callCard);
        if (VDBG) log("  - mCallCard = " + mCallCard);
        mCallCard.setInCallScreenInstance(this);

        // Onscreen touch UI elements (used on some platforms)
        initInCallTouchUi();

        // Helper class to keep track of enabledness/state of UI controls
        mInCallControlState = new InCallControlState(this, mCM);

        // Helper class to run the "Manage conference" UI
        mManageConferenceUtils = new ManageConferenceUtils(this, mCM);

        // Create the dtmf dialer.  The dialer view we use depends on the
        // current platform:
        //
        // - On non-prox-sensor devices, it's the dialpad contained inside
        //   a SlidingDrawer widget (see dtmf_twelve_key_dialer.xml).
        //
        // - On "full touch UI" devices, it's the compact non-sliding
        //   dialpad that appears on the upper half of the screen,
        //   above the main cluster of InCallTouchUi buttons
        //   (see non_drawer_dialpad.xml).
        //
        SlidingDrawer dialerDrawer;
        if (isTouchUiEnabled()) {
            // This is a "full touch" device.
            ViewStub stub = (ViewStub)findViewById(R.id.non_drawer_dialpad_stub);
            stub.inflate();
            mDialerView = (DTMFTwelveKeyDialerView) findViewById(R.id.non_drawer_dtmf_dialer);
            if (DBG) log("- Full touch device!  Found dialerView: " + mDialerView);
            dialerDrawer = null;  // No SlidingDrawer used on this device.
        } else {
            // Use the old-style dialpad contained within the SlidingDrawer.
            ViewStub stub = (ViewStub)findViewById(R.id.dtmf_dialer_stub);
            stub.inflate();
            mDialerView = (DTMFTwelveKeyDialerView) findViewById(R.id.dtmf_dialer);
            if (DBG) log("- Using SlidingDrawer-based dialpad.  Found dialerView: " + mDialerView);
            dialerDrawer = (SlidingDrawer) findViewById(R.id.dialer_container);
            if (DBG) log("  ...and the SlidingDrawer: " + dialerDrawer);
        }
        // Sanity-check that (regardless of the device) at least the
        // dialer view is present:
        if (mDialerView == null) {
            Log.e(LOG_TAG, "onCreate: couldn't find dialerView", new IllegalStateException());
        }
        // Finally, create the DTMFTwelveKeyDialer instance.
        mDialer = new DTMFTwelveKeyDialer(this, mDialerView, dialerDrawer);
    }

    /**
     * Returns true if the phone is "in use", meaning that at least one line
     * is active (ie. off hook or ringing or dialing).  Conversely, a return
     * value of false means there's currently no phone activity at all.
     */
    private boolean phoneIsInUse() {
        return mCM.getState() != Phone.State.IDLE;
    }

    private boolean handleDialerKeyDown(int keyCode, KeyEvent event) {
        if (VDBG) log("handleDialerKeyDown: keyCode " + keyCode + ", event " + event + "...");

        // As soon as the user starts typing valid dialable keys on the
        // keyboard (presumably to type DTMF tones) we start passing the
        // key events to the DTMFDialer's onDialerKeyDown.  We do so
        // only if the okToDialDTMFTones() conditions pass.
        if (okToDialDTMFTones()) {
            return mDialer.onDialerKeyDown(event);

            // TODO: If the dialpad isn't currently visible, maybe
            // consider automatically bringing it up right now?
            // (Just to make sure the user sees the digits widget...)
            // But this probably isn't too critical since it's awkward to
            // use the hard keyboard while in-call in the first place,
            // especially now that the in-call UI is portrait-only...
        }

        return false;
    }

    @Override
    public void onBackPressed() {
        if (DBG) log("onBackPressed()...");

        // To consume this BACK press, the code here should just do
        // something and return.  Otherwise, call super.onBackPressed() to
        // get the default implementation (which simply finishes the
        // current activity.)

        if (mCM.hasActiveRingingCall()) {
            // While an incoming call is ringing, BACK behaves just like
            // ENDCALL: it stops the ringing and rejects the current call.
            // (This is only enabled on some platforms, though.)
            if (getResources().getBoolean(R.bool.allow_back_key_to_reject_incoming_call)) {
                if (DBG) log("BACK key while ringing: reject the call");
                internalHangupRingingCall();

                // Don't consume the key; instead let the BACK event *also*
                // get handled normally by the framework (which presumably
                // will cause us to exit out of this activity.)
                super.onBackPressed();
                return;
            } else {
                // The BACK key is disabled; don't reject the call, but
                // *do* consume the keypress (otherwise we'll exit out of
                // this activity.)
                if (DBG) log("BACK key while ringing: ignored");
                return;
            }
        }

        // BACK is also used to exit out of any "special modes" of the
        // in-call UI:

        if (mDialer.isOpened()) {
            // Take down the "touch lock" overlay *immediately* to let the
            // user clearly see the DTMF dialpad's closing animation.
            enableTouchLock(false);

            mDialer.closeDialer(true);  // do the "closing" animation
            return;
        }

        if (mInCallScreenMode == InCallScreenMode.MANAGE_CONFERENCE) {
            // Hide the Manage Conference panel, return to NORMAL mode.
            setInCallScreenMode(InCallScreenMode.NORMAL);
            return;
        }

        // Nothing special to do.  Fall back to the default behavior.
        super.onBackPressed();
    }

    /**
     * Handles the green CALL key while in-call.
     * @return true if we consumed the event.
     */
    private boolean handleCallKey() {
        // The green CALL button means either "Answer", "Unhold", or
        // "Swap calls", or can be a no-op, depending on the current state
        // of the Phone.

        final boolean hasRingingCall = mCM.hasActiveRingingCall();
        final boolean hasActiveCall = mCM.hasActiveFgCall();
        final boolean hasHoldingCall = mCM.hasActiveBgCall();

        int phoneType = mPhone.getPhoneType();
        if (phoneType == Phone.PHONE_TYPE_CDMA) {
            // The green CALL button means either "Answer", "Swap calls/On Hold", or
            // "Add to 3WC", depending on the current state of the Phone.

            PhoneApp app = PhoneApp.getInstance();
            CdmaPhoneCallState.PhoneCallState currCallState =
                app.cdmaPhoneCallState.getCurrentCallState();
            if (hasRingingCall) {
                //Scenario 1: Accepting the First Incoming and Call Waiting call
                if (DBG) log("answerCall: First Incoming and Call Waiting scenario");
                internalAnswerCall();  // Automatically holds the current active call,
                                       // if there is one
            } else if ((currCallState == CdmaPhoneCallState.PhoneCallState.THRWAY_ACTIVE)
                    && (hasActiveCall)) {
                //Scenario 2: Merging 3Way calls
                if (DBG) log("answerCall: Merge 3-way call scenario");
                // Merge calls
                PhoneUtils.mergeCalls(mCM);
            } else if (currCallState == CdmaPhoneCallState.PhoneCallState.CONF_CALL) {
                //Scenario 3: Switching between two Call waiting calls or drop the latest
                // connection if in a 3Way merge scenario
                if (DBG) log("answerCall: Switch btwn 2 calls scenario");
                internalSwapCalls();
            }
        } else if ((phoneType == Phone.PHONE_TYPE_GSM)
                || (phoneType == Phone.PHONE_TYPE_SIP)) {
            if (hasRingingCall) {
                // If an incoming call is ringing, the CALL button is actually
                // handled by the PhoneWindowManager.  (We do this to make
                // sure that we'll respond to the key even if the InCallScreen
                // hasn't come to the foreground yet.)
                //
                // We'd only ever get here in the extremely rare case that the
                // incoming call started ringing *after*
                // PhoneWindowManager.interceptKeyTq() but before the event
                // got here, or else if the PhoneWindowManager had some
                // problem connecting to the ITelephony service.
                Log.w(LOG_TAG, "handleCallKey: incoming call is ringing!"
                      + " (PhoneWindowManager should have handled this key.)");
                // But go ahead and handle the key as normal, since the
                // PhoneWindowManager presumably did NOT handle it:

                // There's an incoming ringing call: CALL means "Answer".
                internalAnswerCall();
            } else if (hasActiveCall && hasHoldingCall) {
                // Two lines are in use: CALL means "Swap calls".
                if (DBG) log("handleCallKey: both lines in use ==> swap calls.");
                internalSwapCalls();
            } else if (hasHoldingCall) {
                // There's only one line in use, AND it's on hold.
                // In this case CALL is a shortcut for "unhold".
                if (DBG) log("handleCallKey: call on hold ==> unhold.");
                PhoneUtils.switchHoldingAndActive(mCM.getFirstActiveBgCall());  // Really means "unhold" in this state
            } else {
                // The most common case: there's only one line in use, and
                // it's an active call (i.e. it's not on hold.)
                // In this case CALL is a no-op.
                // (This used to be a shortcut for "add call", but that was a
                // bad idea because "Add call" is so infrequently-used, and
                // because the user experience is pretty confusing if you
                // inadvertently trigger it.)
                if (VDBG) log("handleCallKey: call in foregound ==> ignoring.");
                // But note we still consume this key event; see below.
            }
        } else {
            throw new IllegalStateException("Unexpected phone type: " + phoneType);
        }

        // We *always* consume the CALL key, since the system-wide default
        // action ("go to the in-call screen") is useless here.
        return true;
    }

    boolean isKeyEventAcceptableDTMF (KeyEvent event) {
        return (mDialer != null && mDialer.isKeyEventAcceptable(event));
    }

    /**
     * Overriden to track relevant focus changes.
     *
     * If a key is down and some time later the focus changes, we may
     * NOT recieve the keyup event; logically the keyup event has not
     * occured in this window.  This issue is fixed by treating a focus
     * changed event as an interruption to the keydown, making sure
     * that any code that needs to be run in onKeyUp is ALSO run here.
     *
     * Note, this focus change event happens AFTER the in-call menu is
     * displayed, so mIsMenuDisplayed should always be correct by the
     * time this method is called in the framework, please see:
     * {@link onCreatePanelView}, {@link onOptionsMenuClosed}
     */
    @Override
    public void onWindowFocusChanged(boolean hasFocus) {
        // the dtmf tones should no longer be played
        if (VDBG) log("onWindowFocusChanged(" + hasFocus + ")...");
        if (!hasFocus && mDialer != null) {
            if (VDBG) log("- onWindowFocusChanged: faking onDialerKeyUp()...");
            mDialer.onDialerKeyUp(null);
        }
    }

    @Override
    public boolean dispatchKeyEvent(KeyEvent event) {
        // if (DBG) log("dispatchKeyEvent(event " + event + ")...");

        // Intercept some events before they get dispatched to our views.
        switch (event.getKeyCode()) {
            case KeyEvent.KEYCODE_DPAD_CENTER:
            case KeyEvent.KEYCODE_DPAD_UP:
            case KeyEvent.KEYCODE_DPAD_DOWN:
            case KeyEvent.KEYCODE_DPAD_LEFT:
            case KeyEvent.KEYCODE_DPAD_RIGHT:
                // Disable DPAD keys and trackball clicks if the touch lock
                // overlay is up, since "touch lock" really means "disable
                // the DTMF dialpad" (rather than only disabling touch events.)
                if (mDialer.isOpened() && isTouchLocked()) {
                    if (DBG) log("- ignoring DPAD event while touch-locked...");
                    return true;
                }
                break;

            default:
                break;
        }

        return super.dispatchKeyEvent(event);
    }

    @Override
    public boolean onKeyUp(int keyCode, KeyEvent event) {
        // if (DBG) log("onKeyUp(keycode " + keyCode + ")...");

        // push input to the dialer.
        if ((mDialer != null) && (mDialer.onDialerKeyUp(event))){
            return true;
        } else if (keyCode == KeyEvent.KEYCODE_CALL) {
            // Always consume CALL to be sure the PhoneWindow won't do anything with it
            return true;
        }
        return super.onKeyUp(keyCode, event);
    }

    @Override
    public boolean onKeyDown(int keyCode, KeyEvent event) {
        // if (DBG) log("onKeyDown(keycode " + keyCode + ")...");

        switch (keyCode) {
            case KeyEvent.KEYCODE_CALL:
                boolean handled = handleCallKey();
                if (!handled) {
                    Log.w(LOG_TAG, "InCallScreen should always handle KEYCODE_CALL in onKeyDown");
                }
                // Always consume CALL to be sure the PhoneWindow won't do anything with it
                return true;

            // Note there's no KeyEvent.KEYCODE_ENDCALL case here.
            // The standard system-wide handling of the ENDCALL key
            // (see PhoneWindowManager's handling of KEYCODE_ENDCALL)
            // already implements exactly what the UI spec wants,
            // namely (1) "hang up" if there's a current active call,
            // or (2) "don't answer" if there's a current ringing call.

            case KeyEvent.KEYCODE_CAMERA:
                // Disable the CAMERA button while in-call since it's too
                // easy to press accidentally.
                return true;

            case KeyEvent.KEYCODE_VOLUME_UP:
            case KeyEvent.KEYCODE_VOLUME_DOWN:
                if (mCM.getState() == Phone.State.RINGING) {
                    // If an incoming call is ringing, the VOLUME buttons are
                    // actually handled by the PhoneWindowManager.  (We do
                    // this to make sure that we'll respond to them even if
                    // the InCallScreen hasn't come to the foreground yet.)
                    //
                    // We'd only ever get here in the extremely rare case that the
                    // incoming call started ringing *after*
                    // PhoneWindowManager.interceptKeyTq() but before the event
                    // got here, or else if the PhoneWindowManager had some
                    // problem connecting to the ITelephony service.
                    Log.w(LOG_TAG, "VOLUME key: incoming call is ringing!"
                          + " (PhoneWindowManager should have handled this key.)");
                    // But go ahead and handle the key as normal, since the
                    // PhoneWindowManager presumably did NOT handle it:

                    final CallNotifier notifier = PhoneApp.getInstance().notifier;
                    if (notifier.isRinging()) {
                        // ringer is actually playing, so silence it.
                        if (DBG) log("VOLUME key: silence ringer");
                        notifier.silenceRinger();
                    }

                    // As long as an incoming call is ringing, we always
                    // consume the VOLUME keys.
                    return true;
                }
                break;

            case KeyEvent.KEYCODE_MENU:
                // Special case for the MENU key: if the "touch lock"
                // overlay is up (over the DTMF dialpad), allow MENU to
                // dismiss the overlay just as if you had double-tapped
                // the onscreen icon.
                // (We do this because MENU is normally used to bring the
                // UI back after the screen turns off, and the touch lock
                // overlay "feels" very similar to the screen going off.
                // This is also here to be "backward-compatibile" with the
                // 1.0 behavior, where you *needed* to hit MENU to bring
                // back the dialpad after 6 seconds of idle time.)
                if (mDialer.isOpened() && isTouchLocked()) {
                    if (VDBG) log("- allowing MENU to dismiss touch lock overlay...");
                    // Take down the touch lock overlay, but post a
                    // message in the future to bring it back later.
                    enableTouchLock(false);
                    resetTouchLockTimer();
                    return true;
                }
                break;

            case KeyEvent.KEYCODE_MUTE:
                onMuteClick();
                return true;

            // Various testing/debugging features, enabled ONLY when VDBG == true.
            case KeyEvent.KEYCODE_SLASH:
                if (VDBG) {
                    log("----------- InCallScreen View dump --------------");
                    // Dump starting from the top-level view of the entire activity:
                    Window w = this.getWindow();
                    View decorView = w.getDecorView();
                    decorView.debug();
                    return true;
                }
                break;
            case KeyEvent.KEYCODE_EQUALS:
                if (VDBG) {
                    log("----------- InCallScreen call state dump --------------");
                    PhoneUtils.dumpCallState(mPhone);
                    PhoneUtils.dumpCallManager();
                    return true;
                }
                break;
            case KeyEvent.KEYCODE_GRAVE:
                if (VDBG) {
                    // Placeholder for other misc temp testing
                    log("------------ Temp testing -----------------");
                    return true;
                }
                break;
        }

        if (event.getRepeatCount() == 0 && handleDialerKeyDown(keyCode, event)) {
            return true;
        }

        return super.onKeyDown(keyCode, event);
    }

    /**
     * Handle a failure notification for a supplementary service
     * (i.e. conference, switch, separate, transfer, etc.).
     */
    void onSuppServiceFailed(AsyncResult r) {
        Phone.SuppService service = (Phone.SuppService) r.result;
        if (DBG) log("onSuppServiceFailed: " + service);

        int errorMessageResId;
        switch (service) {
            case SWITCH:
                // Attempt to switch foreground and background/incoming calls failed
                // ("Failed to switch calls")
                errorMessageResId = R.string.incall_error_supp_service_switch;
                break;

            case SEPARATE:
                // Attempt to separate a call from a conference call
                // failed ("Failed to separate out call")
                errorMessageResId = R.string.incall_error_supp_service_separate;
                break;

            case TRANSFER:
                // Attempt to connect foreground and background calls to
                // each other (and hanging up user's line) failed ("Call
                // transfer failed")
                errorMessageResId = R.string.incall_error_supp_service_transfer;
                break;

            case CONFERENCE:
                // Attempt to add a call to conference call failed
                // ("Conference call failed")
                errorMessageResId = R.string.incall_error_supp_service_conference;
                break;

            case REJECT:
                // Attempt to reject an incoming call failed
                // ("Call rejection failed")
                errorMessageResId = R.string.incall_error_supp_service_reject;
                break;

            case HANGUP:
                // Attempt to release a call failed ("Failed to release call(s)")
                errorMessageResId = R.string.incall_error_supp_service_hangup;
                break;

            case UNKNOWN:
            default:
                // Attempt to use a service we don't recognize or support
                // ("Unsupported service" or "Selected service failed")
                errorMessageResId = R.string.incall_error_supp_service_unknown;
                break;
        }

        // mSuppServiceFailureDialog is a generic dialog used for any
        // supp service failure, and there's only ever have one
        // instance at a time.  So just in case a previous dialog is
        // still around, dismiss it.
        if (mSuppServiceFailureDialog != null) {
            if (DBG) log("- DISMISSING mSuppServiceFailureDialog.");
            mSuppServiceFailureDialog.dismiss();  // It's safe to dismiss() a dialog
                                                  // that's already dismissed.
            mSuppServiceFailureDialog = null;
        }

        mSuppServiceFailureDialog = new AlertDialog.Builder(this)
                .setMessage(errorMessageResId)
                .setPositiveButton(R.string.ok, null)
                .setCancelable(true)
                .create();
        mSuppServiceFailureDialog.getWindow().addFlags(
                WindowManager.LayoutParams.FLAG_BLUR_BEHIND);
        mSuppServiceFailureDialog.show();
    }

    /**
     * Something has changed in the phone's state.  Update the UI.
     */
    private void onPhoneStateChanged(AsyncResult r) {
        if (DBG) log("onPhoneStateChanged()...");

        // There's nothing to do here if we're not the foreground activity.
        // (When we *do* eventually come to the foreground, we'll do a
        // full update then.)
        if (!mIsForegroundActivity) {
            if (DBG) log("onPhoneStateChanged: Activity not in foreground! Bailing out...");
            return;
        }

        updateScreen();

        // Make sure we update the poke lock and wake lock when certain
        // phone state changes occur.
        PhoneApp.getInstance().updateWakeState();
    }

    /**
     * Updates the UI after a phone connection is disconnected, as follows:
     *
     * - If this was a missed or rejected incoming call, and no other
     *   calls are active, dismiss the in-call UI immediately.  (The
     *   CallNotifier will still create a "missed call" notification if
     *   necessary.)
     *
     * - With any other disconnect cause, if the phone is now totally
     *   idle, display the "Call ended" state for a couple of seconds.
     *
     * - Or, if the phone is still in use, stay on the in-call screen
     *   (and update the UI to reflect the current state of the Phone.)
     *
     * @param r r.result contains the connection that just ended
     */
    private void onDisconnect(AsyncResult r) {
        Connection c = (Connection) r.result;
        Connection.DisconnectCause cause = c.getDisconnectCause();
        if (DBG) log("onDisconnect: " + c + ", cause=" + cause);

        boolean currentlyIdle = !phoneIsInUse();
        int autoretrySetting = AUTO_RETRY_OFF;
        boolean phoneIsCdma = (mPhone.getPhoneType() == Phone.PHONE_TYPE_CDMA);
        if (phoneIsCdma) {
            // Get the Auto-retry setting only if Phone State is IDLE,
            // else let it stay as AUTO_RETRY_OFF
            if (currentlyIdle) {
                autoretrySetting = android.provider.Settings.System.getInt(mPhone.getContext().
                        getContentResolver(), android.provider.Settings.System.CALL_AUTO_RETRY, 0);
            }
        }

        // for OTA Call, only if in OTA NORMAL mode, handle OTA END scenario
        final PhoneApp app = PhoneApp.getInstance();
        if ((mInCallScreenMode == InCallScreenMode.OTA_NORMAL)
                && ((app.cdmaOtaProvisionData != null)
                && (!app.cdmaOtaProvisionData.inOtaSpcState))) {
            setInCallScreenMode(InCallScreenMode.OTA_ENDED);
            updateScreen();
            return;
        } else if ((mInCallScreenMode == InCallScreenMode.OTA_ENDED)
                || ((app.cdmaOtaProvisionData != null) && app.cdmaOtaProvisionData.inOtaSpcState)) {
           if (DBG) log("onDisconnect: OTA Call end already handled");
           return;
        }

        // Any time a call disconnects, clear out the "history" of DTMF
        // digits you typed (to make sure it doesn't persist from one call
        // to the next.)
        mDialer.clearDigits();

        // Under certain call disconnected states, we want to alert the user
        // with a dialog instead of going through the normal disconnect
        // routine.
        if (cause == Connection.DisconnectCause.CALL_BARRED) {
            showGenericErrorDialog(R.string.callFailed_cb_enabled, false);
            return;
        } else if (cause == Connection.DisconnectCause.FDN_BLOCKED) {
            showGenericErrorDialog(R.string.callFailed_fdn_only, false);
            return;
        } else if (cause == Connection.DisconnectCause.CS_RESTRICTED) {
            showGenericErrorDialog(R.string.callFailed_dsac_restricted, false);
            return;
        } else if (cause == Connection.DisconnectCause.CS_RESTRICTED_EMERGENCY) {
            showGenericErrorDialog(R.string.callFailed_dsac_restricted_emergency, false);
            return;
        } else if (cause == Connection.DisconnectCause.CS_RESTRICTED_NORMAL) {
            showGenericErrorDialog(R.string.callFailed_dsac_restricted_normal, false);
            return;
        }

        if (phoneIsCdma) {
            Call.State callState = PhoneApp.getInstance().notifier.getPreviousCdmaCallState();
            if ((callState == Call.State.ACTIVE)
                    && (cause != Connection.DisconnectCause.INCOMING_MISSED)
                    && (cause != Connection.DisconnectCause.NORMAL)
                    && (cause != Connection.DisconnectCause.LOCAL)
                    && (cause != Connection.DisconnectCause.INCOMING_REJECTED)) {
                showCallLostDialog();
            } else if ((callState == Call.State.DIALING || callState == Call.State.ALERTING)
                        && (cause != Connection.DisconnectCause.INCOMING_MISSED)
                        && (cause != Connection.DisconnectCause.NORMAL)
                        && (cause != Connection.DisconnectCause.LOCAL)
                        && (cause != Connection.DisconnectCause.INCOMING_REJECTED)) {

                    if (mNeedShowCallLostDialog) {
                        // Show the dialog now since the call that just failed was a retry.
                        showCallLostDialog();
                        mNeedShowCallLostDialog = false;
                    } else {
                        if (autoretrySetting == AUTO_RETRY_OFF) {
                            // Show the dialog for failed call if Auto Retry is OFF in Settings.
                            showCallLostDialog();
                            mNeedShowCallLostDialog = false;
                        } else {
                            // Set the mNeedShowCallLostDialog flag now, so we'll know to show
                            // the dialog if *this* call fails.
                            mNeedShowCallLostDialog = true;
                        }
                    }
            }
        }

        // Explicitly clean up up any DISCONNECTED connections
        // in a conference call.
        // [Background: Even after a connection gets disconnected, its
        // Connection object still stays around for a few seconds, in the
        // DISCONNECTED state.  With regular calls, this state drives the
        // "call ended" UI.  But when a single person disconnects from a
        // conference call there's no "call ended" state at all; in that
        // case we blow away any DISCONNECTED connections right now to make sure
        // the UI updates instantly to reflect the current state.]
        Call call = c.getCall();
        if (call != null) {
            // We only care about situation of a single caller
            // disconnecting from a conference call.  In that case, the
            // call will have more than one Connection (including the one
            // that just disconnected, which will be in the DISCONNECTED
            // state) *and* at least one ACTIVE connection.  (If the Call
            // has *no* ACTIVE connections, that means that the entire
            // conference call just ended, so we *do* want to show the
            // "Call ended" state.)
            List<Connection> connections = call.getConnections();
            if (connections != null && connections.size() > 1) {
                for (Connection conn : connections) {
                    if (conn.getState() == Call.State.ACTIVE) {
                        // This call still has at least one ACTIVE connection!
                        // So blow away any DISCONNECTED connections
                        // (including, presumably, the one that just
                        // disconnected from this conference call.)

                        // We also force the wake state to refresh, just in
                        // case the disconnected connections are removed
                        // before the phone state change.
                        if (VDBG) log("- Still-active conf call; clearing DISCONNECTED...");
                        app.updateWakeState();
                        mCM.clearDisconnected();  // This happens synchronously.
                        break;
                    }
                }
            }
        }

        // Retrieve the emergency call retry count from this intent, in
        // case we need to retry the call again.
        int emergencyCallRetryCount = getIntent().getIntExtra(
                EmergencyCallHandler.EMERGENCY_CALL_RETRY_KEY,
                EmergencyCallHandler.INITIAL_ATTEMPT);

        // Note: see CallNotifier.onDisconnect() for some other behavior
        // that might be triggered by a disconnect event, like playing the
        // busy/congestion tone.

        // We bail out immediately (and *don't* display the "call ended"
        // state at all) in a couple of cases, including those where we
        // are waiting for the radio to finish powering up for an
        // emergency call:
        boolean bailOutImmediately =
                ((cause == Connection.DisconnectCause.INCOMING_MISSED)
                 || (cause == Connection.DisconnectCause.INCOMING_REJECTED)
                 || ((cause == Connection.DisconnectCause.OUT_OF_SERVICE)
                         && (emergencyCallRetryCount > 0)))
                && currentlyIdle;

        if (bailOutImmediately) {
            if (VDBG) log("- onDisconnect: bailOutImmediately...");
            // Exit the in-call UI!
            // (This is basically the same "delayed cleanup" we do below,
            // just with zero delay.  Since the Phone is currently idle,
            // this call is guaranteed to immediately finish this activity.)
            delayedCleanupAfterDisconnect();

            // Retry the call, by resending the intent to the emergency
            // call handler activity.
            if ((cause == Connection.DisconnectCause.OUT_OF_SERVICE)
                    && (emergencyCallRetryCount > 0)) {
                startActivity(getIntent()
                        .setClassName(this, EmergencyCallHandler.class.getName()));
            }
        } else {
            if (VDBG) log("- onDisconnect: delayed bailout...");
            // Stay on the in-call screen for now.  (Either the phone is
            // still in use, or the phone is idle but we want to display
            // the "call ended" state for a couple of seconds.)

            // Force a UI update in case we need to display anything
            // special given this connection's DisconnectCause (see
            // CallCard.getCallFailedString()).
            updateScreen();

            // Display the special "Call ended" state when the phone is idle
            // but there's still a call in the DISCONNECTED state:
            if (currentlyIdle
                && (mCM.hasDisconnectedFgCall() || mCM.hasDisconnectedBgCall())) {
                if (VDBG) log("- onDisconnect: switching to 'Call ended' state...");
                setInCallScreenMode(InCallScreenMode.CALL_ENDED);
            }

            // Some other misc cleanup that we do if the call that just
            // disconnected was the foreground call.
            final boolean hasActiveCall = mCM.hasActiveFgCall();
            if (!hasActiveCall) {
                if (VDBG) log("- onDisconnect: cleaning up after FG call disconnect...");

                // Dismiss any dialogs which are only meaningful for an
                // active call *and* which become moot if the call ends.
                if (mWaitPromptDialog != null) {
                    if (VDBG) log("- DISMISSING mWaitPromptDialog.");
                    mWaitPromptDialog.dismiss();  // safe even if already dismissed
                    mWaitPromptDialog = null;
                }
                if (mWildPromptDialog != null) {
                    if (VDBG) log("- DISMISSING mWildPromptDialog.");
                    mWildPromptDialog.dismiss();  // safe even if already dismissed
                    mWildPromptDialog = null;
                }
                if (mPausePromptDialog != null) {
                    if (DBG) log("- DISMISSING mPausePromptDialog.");
                    mPausePromptDialog.dismiss();  // safe even if already dismissed
                    mPausePromptDialog = null;
                }
            }

            // Updating the screen wake state is done in onPhoneStateChanged().


            // CDMA: We only clean up if the Phone state is IDLE as we might receive an
            // onDisconnect for a Call Collision case (rare but possible).
            // For Call collision cases i.e. when the user makes an out going call
            // and at the same time receives an Incoming Call, the Incoming Call is given
            // higher preference. At this time framework sends a disconnect for the Out going
            // call connection hence we should *not* bring down the InCallScreen as the Phone
            // State would be RINGING
            if (mPhone.getPhoneType() == Phone.PHONE_TYPE_CDMA) {
                if (!currentlyIdle) {
                    // Clean up any connections in the DISCONNECTED state.
                    // This is necessary cause in CallCollision the foreground call might have
                    // connections in DISCONNECTED state which needs to be cleared.
                    mCM.clearDisconnected();

                    // The phone is still in use.  Stay here in this activity.
                    // But we don't need to keep the screen on.
                    if (DBG) log("onDisconnect: Call Collision case - staying on InCallScreen.");
                    if (DBG) PhoneUtils.dumpCallState(mPhone);
                    return;
                }
            }

            // Finally, arrange for delayedCleanupAfterDisconnect() to get
            // called after a short interval (during which we display the
            // "call ended" state.)  At that point, if the
            // Phone is idle, we'll finish out of this activity.
            int callEndedDisplayDelay =
                    (cause == Connection.DisconnectCause.LOCAL)
                    ? CALL_ENDED_SHORT_DELAY : CALL_ENDED_LONG_DELAY;
            mHandler.removeMessages(DELAYED_CLEANUP_AFTER_DISCONNECT);
            mHandler.sendEmptyMessageDelayed(DELAYED_CLEANUP_AFTER_DISCONNECT,
                                             callEndedDisplayDelay);
        }

        // Remove 3way timer (only meaningful for CDMA)
        mHandler.removeMessages(THREEWAY_CALLERINFO_DISPLAY_DONE);
    }

    /**
     * Brings up the "MMI Started" dialog.
     */
    private void onMMIInitiate(AsyncResult r) {
        if (VDBG) log("onMMIInitiate()...  AsyncResult r = " + r);

        // Watch out: don't do this if we're not the foreground activity,
        // mainly since in the Dialog.show() might fail if we don't have a
        // valid window token any more...
        // (Note that this exact sequence can happen if you try to start
        // an MMI code while the radio is off or out of service.)
        if (!mIsForegroundActivity) {
            if (VDBG) log("Activity not in foreground! Bailing out...");
            return;
        }

        // Also, if any other dialog is up right now (presumably the
        // generic error dialog displaying the "Starting MMI..."  message)
        // take it down before bringing up the real "MMI Started" dialog
        // in its place.
        dismissAllDialogs();

        MmiCode mmiCode = (MmiCode) r.result;
        if (VDBG) log("  - MmiCode: " + mmiCode);

        Message message = Message.obtain(mHandler, PhoneApp.MMI_CANCEL);
        mMmiStartedDialog = PhoneUtils.displayMMIInitiate(this, mmiCode,
                                                          message, mMmiStartedDialog);
    }

    /**
     * Handles an MMI_CANCEL event, which is triggered by the button
     * (labeled either "OK" or "Cancel") on the "MMI Started" dialog.
     * @see onMMIInitiate
     * @see PhoneUtils.cancelMmiCode
     */
    private void onMMICancel() {
        if (VDBG) log("onMMICancel()...");

        // First of all, cancel the outstanding MMI code (if possible.)
        PhoneUtils.cancelMmiCode(mPhone);

        // Regardless of whether the current MMI code was cancelable, the
        // PhoneApp will get an MMI_COMPLETE event very soon, which will
        // take us to the MMI Complete dialog (see
        // PhoneUtils.displayMMIComplete().)
        //
        // But until that event comes in, we *don't* want to stay here on
        // the in-call screen, since we'll be visible in a
        // partially-constructed state as soon as the "MMI Started" dialog
        // gets dismissed.  So let's forcibly bail out right now.
        if (DBG) log("onMMICancel: finishing InCallScreen...");
        endInCallScreenSession();
    }

    /**
     * Handles the POST_ON_DIAL_CHARS message from the Phone
     * (see our call to mPhone.setOnPostDialCharacter() above.)
     *
     * TODO: NEED TO TEST THIS SEQUENCE now that we no longer handle
     * "dialable" key events here in the InCallScreen: we do directly to the
     * Dialer UI instead.  Similarly, we may now need to go directly to the
     * Dialer to handle POST_ON_DIAL_CHARS too.
     */
    private void handlePostOnDialChars(AsyncResult r, char ch) {
        Connection c = (Connection) r.result;

        if (c != null) {
            Connection.PostDialState state =
                    (Connection.PostDialState) r.userObj;

            if (VDBG) log("handlePostOnDialChar: state = " +
                    state + ", ch = " + ch);

<<<<<<< HEAD
=======
            int phoneType = c.getCall().getPhone().getPhoneType();
>>>>>>> cccc630a
            switch (state) {
                case STARTED:
                    mDialer.stopLocalToneIfNeeded();
                    if (mPauseInProgress) {
                        /**
                         * Note that on some devices, this will never happen,
                         * because we will not ever enter the PAUSE state.
                         */
                        showPausePromptDialog(c, mPostDialStrAfterPause);
                    }
                    mPauseInProgress = false;
                    mDialer.startLocalToneIfNeeded(ch);

                    // TODO: is this needed, now that you can't actually
                    // type DTMF chars or dial directly from here?
                    // If so, we'd need to yank you out of the in-call screen
                    // here too (and take you to the 12-key dialer in "in-call" mode.)
                    // displayPostDialedChar(ch);
                    break;

                case WAIT:
                    // wait shows a prompt.
                    if (DBG) log("handlePostOnDialChars: show WAIT prompt...");
                    mDialer.stopLocalToneIfNeeded();
                    String postDialStr = c.getRemainingPostDialString();
                    showWaitPromptDialog(c, postDialStr);
                    break;

                case WILD:
                    if (DBG) log("handlePostOnDialChars: show WILD prompt");
                    mDialer.stopLocalToneIfNeeded();
                    showWildPromptDialog(c);
                    break;

                case COMPLETE:
                    mDialer.stopLocalToneIfNeeded();
                    break;

                case PAUSE:
                    // pauses for a brief period of time then continue dialing.
                    mDialer.stopLocalToneIfNeeded();
                    mPostDialStrAfterPause = c.getRemainingPostDialString();
                    mPauseInProgress = true;
                    break;

                default:
                    break;
            }
        }
    }

    /**
     * Pop up an alert dialog with OK and Cancel buttons to allow user to
     * Accept or Reject the WAIT inserted as part of the Dial string.
     */
    private void showWaitPromptDialog(final Connection c, String postDialStr) {
        if (DBG) log("showWaitPromptDialogChoice: '" + postDialStr + "'...");

        Resources r = getResources();
        StringBuilder buf = new StringBuilder();
        buf.append(r.getText(R.string.wait_prompt_str));
        buf.append(postDialStr);

        // if (DBG) log("- mWaitPromptDialog = " + mWaitPromptDialog);
        if (mWaitPromptDialog != null) {
            if (DBG) log("- DISMISSING mWaitPromptDialog.");
            mWaitPromptDialog.dismiss();  // safe even if already dismissed
            mWaitPromptDialog = null;
        }

        mWaitPromptDialog = new AlertDialog.Builder(this)
                .setMessage(buf.toString())
                .setPositiveButton(R.string.pause_prompt_yes,
                    new DialogInterface.OnClickListener() {
                        public void onClick(DialogInterface dialog, int whichButton) {
                            if (DBG) log("handle WAIT_PROMPT_CONFIRMED, proceed...");
                            c.proceedAfterWaitChar();
                        }
                    })
                .setNegativeButton(R.string.pause_prompt_no, new DialogInterface.OnClickListener() {
                        public void onClick(DialogInterface dialog, int whichButton) {
                            if (DBG) log("handle POST_DIAL_CANCELED!");
                            c.cancelPostDial();
                        }
                    })
                .create();
        mWaitPromptDialog.getWindow().addFlags(
                WindowManager.LayoutParams.FLAG_BLUR_BEHIND);

        mWaitPromptDialog.show();
    }

    /**
     * Pop up an alert dialog which waits for 2 seconds for each P (Pause) Character entered
     * as part of the Dial String.
     */
    private void showPausePromptDialog(final Connection c, String postDialStrAfterPause) {
        Resources r = getResources();
        StringBuilder buf = new StringBuilder();
        buf.append(r.getText(R.string.pause_prompt_str));
        buf.append(postDialStrAfterPause);

        if (mPausePromptDialog != null) {
            if (DBG) log("- DISMISSING mPausePromptDialog.");
            mPausePromptDialog.dismiss();  // safe even if already dismissed
            mPausePromptDialog = null;
        }

        mPausePromptDialog = new AlertDialog.Builder(this)
                .setMessage(buf.toString())
                .create();
        mPausePromptDialog.show();
        // 2 second timer
        Message msg = Message.obtain(mHandler, EVENT_PAUSE_DIALOG_COMPLETE);
        mHandler.sendMessageDelayed(msg, PAUSE_PROMPT_DIALOG_TIMEOUT);
    }

    private View createWildPromptView() {
        LinearLayout result = new LinearLayout(this);
        result.setOrientation(LinearLayout.VERTICAL);
        result.setPadding(5, 5, 5, 5);

        LinearLayout.LayoutParams lp = new LinearLayout.LayoutParams(
                        ViewGroup.LayoutParams.MATCH_PARENT,
                        ViewGroup.LayoutParams.WRAP_CONTENT);

        TextView promptMsg = new TextView(this);
        promptMsg.setTextSize(14);
        promptMsg.setTypeface(Typeface.DEFAULT_BOLD);
        promptMsg.setText(getResources().getText(R.string.wild_prompt_str));

        result.addView(promptMsg, lp);

        mWildPromptText = new EditText(this);
        mWildPromptText.setKeyListener(DialerKeyListener.getInstance());
        mWildPromptText.setMovementMethod(null);
        mWildPromptText.setTextSize(14);
        mWildPromptText.setMaxLines(1);
        mWildPromptText.setHorizontallyScrolling(true);
        mWildPromptText.setBackgroundResource(android.R.drawable.editbox_background);

        LinearLayout.LayoutParams lp2 = new LinearLayout.LayoutParams(
                        ViewGroup.LayoutParams.MATCH_PARENT,
                        ViewGroup.LayoutParams.WRAP_CONTENT);
        lp2.setMargins(0, 3, 0, 0);

        result.addView(mWildPromptText, lp2);

        return result;
    }

    private void showWildPromptDialog(final Connection c) {
        View v = createWildPromptView();

        if (mWildPromptDialog != null) {
            if (VDBG) log("- DISMISSING mWildPromptDialog.");
            mWildPromptDialog.dismiss();  // safe even if already dismissed
            mWildPromptDialog = null;
        }

        mWildPromptDialog = new AlertDialog.Builder(this)
                .setView(v)
                .setPositiveButton(
                        R.string.send_button,
                        new DialogInterface.OnClickListener() {
                            public void onClick(DialogInterface dialog, int whichButton) {
                                if (VDBG) log("handle WILD_PROMPT_CHAR_ENTERED, proceed...");
                                String replacement = null;
                                if (mWildPromptText != null) {
                                    replacement = mWildPromptText.getText().toString();
                                    mWildPromptText = null;
                                }
                                c.proceedAfterWildChar(replacement);
                                PhoneApp.getInstance().pokeUserActivity();
                            }
                        })
                .setOnCancelListener(
                        new DialogInterface.OnCancelListener() {
                            public void onCancel(DialogInterface dialog) {
                                if (VDBG) log("handle POST_DIAL_CANCELED!");
                                c.cancelPostDial();
                                PhoneApp.getInstance().pokeUserActivity();
                            }
                        })
                .create();
        mWildPromptDialog.getWindow().addFlags(
                WindowManager.LayoutParams.FLAG_BLUR_BEHIND);
        mWildPromptDialog.show();

        mWildPromptText.requestFocus();
    }

    /**
     * Updates the state of the in-call UI based on the current state of
     * the Phone.
     */
    private void updateScreen() {
        if (DBG) log("updateScreen()...");

        // Don't update anything if we're not in the foreground (there's
        // no point updating our UI widgets since we're not visible!)
        // Also note this check also ensures we won't update while we're
        // in the middle of pausing, which could cause a visible glitch in
        // the "activity ending" transition.
        if (!mIsForegroundActivity) {
            if (DBG) log("- updateScreen: not the foreground Activity! Bailing out...");
            return;
        }

        // Update the state of the in-call menu items.
        if (mInCallMenu != null) {
            // TODO: do this only if the menu is visible!
            if (DBG) log("- updateScreen: updating menu items...");
            // TODO shall updateItems use CallManager instead of Phone ?
            boolean okToShowMenu = mInCallMenu.updateItems(mCM);
            if (!okToShowMenu) {
                // Uh oh: we were only trying to update the state of the
                // menu items, but the logic in InCallMenu.updateItems()
                // just decided the menu shouldn't be visible at all!
                // (That's probably means that the call ended
                // asynchronously while the menu was up.)
                //
                // So take the menu down ASAP.
                if (DBG) log("- updateScreen: Tried to update menu; now need to dismiss!");
                // dismissMenu() has no effect if the menu is already closed.
                dismissMenu(true);  // dismissImmediate = true
            }
        }

        final PhoneApp app = PhoneApp.getInstance();

        if (mInCallScreenMode == InCallScreenMode.OTA_NORMAL) {
            if (DBG) log("- updateScreen: OTA call state NORMAL...");
            if (app.otaUtils != null) {
                if (DBG) log("- updateScreen: app.otaUtils is not null, call otaShowProperScreen");
                app.otaUtils.otaShowProperScreen();
            }
            return;
        } else if (mInCallScreenMode == InCallScreenMode.OTA_ENDED) {
            if (DBG) log("- updateScreen: OTA call ended state ...");
            // Wake up the screen when we get notification, good or bad.
            PhoneApp.getInstance().wakeUpScreen();
            if (app.cdmaOtaScreenState.otaScreenState
                == CdmaOtaScreenState.OtaScreenState.OTA_STATUS_ACTIVATION) {
                if (DBG) log("- updateScreen: OTA_STATUS_ACTIVATION");
                if (app.otaUtils != null) {
                    if (DBG) log("- updateScreen: app.otaUtils is not null, "
                                  + "call otaShowActivationScreen");
                    app.otaUtils.otaShowActivateScreen();
                }
            } else {
                if (DBG) log("- updateScreen: OTA Call end state for Dialogs");
                if (app.otaUtils != null) {
                    if (DBG) log("- updateScreen: Show OTA Success Failure dialog");
                    app.otaUtils.otaShowSuccessFailure();
                }
            }
            return;
        } else if (mInCallScreenMode == InCallScreenMode.MANAGE_CONFERENCE) {
            if (DBG) log("- updateScreen: manage conference mode (NOT updating in-call UI)...");
            updateManageConferencePanelIfNecessary();
            return;
        } else if (mInCallScreenMode == InCallScreenMode.CALL_ENDED) {
            if (DBG) log("- updateScreen: call ended state (NOT updating in-call UI)...");
            // Actually we do need to update one thing: the background.
            updateInCallBackground();
            return;
        }

        if (DBG) log("- updateScreen: updating the in-call UI...");
        mCallCard.updateState(mCM);
        updateDialpadVisibility();
        updateInCallTouchUi();
        updateProviderOverlay();
        updateMenuButtonHint();
        updateInCallBackground();

        // Forcibly take down all dialog if an incoming call is ringing.
        if (mCM.hasActiveRingingCall()) {
            dismissAllDialogs();
        } else {
            // Wait prompt dialog is not currently up.  But it *should* be
            // up if the FG call has a connection in the WAIT state and
            // the phone isn't ringing.
            String postDialStr = null;
            List<Connection> fgConnections = mCM.getFgCallConnections();
            int phoneType = mCM.getFgPhone().getPhoneType();
            if (phoneType == Phone.PHONE_TYPE_CDMA) {
                Connection fgLatestConnection = mCM.getFgCallLatestConnection();
                if (PhoneApp.getInstance().cdmaPhoneCallState.getCurrentCallState() ==
                        CdmaPhoneCallState.PhoneCallState.CONF_CALL) {
                    for (Connection cn : fgConnections) {
                        if ((cn != null) && (cn.getPostDialState() ==
                                Connection.PostDialState.WAIT)) {
                            cn.cancelPostDial();
                        }
                    }
                } else if ((fgLatestConnection != null)
                     && (fgLatestConnection.getPostDialState() == Connection.PostDialState.WAIT)) {
                    if(DBG) log("show the Wait dialog for CDMA");
                    postDialStr = fgLatestConnection.getRemainingPostDialString();
                    showWaitPromptDialog(fgLatestConnection, postDialStr);
                }
            } else if ((phoneType == Phone.PHONE_TYPE_GSM)
                    || (phoneType == Phone.PHONE_TYPE_SIP)) {
                for (Connection cn : fgConnections) {
                    if ((cn != null) && (cn.getPostDialState() == Connection.PostDialState.WAIT)) {
                        postDialStr = cn.getRemainingPostDialString();
                        showWaitPromptDialog(cn, postDialStr);
                    }
                }
            } else {
                throw new IllegalStateException("Unexpected phone type: " + phoneType);
            }
        }
    }

    /**
     * (Re)synchronizes the onscreen UI with the current state of the
     * Phone.
     *
     * @return InCallInitStatus.SUCCESS if we successfully updated the UI, or
     *    InCallInitStatus.PHONE_NOT_IN_USE if there was no phone state to sync
     *    with (ie. the phone was completely idle).  In the latter case, we
     *    shouldn't even be in the in-call UI in the first place, and it's
     *    the caller's responsibility to bail out of this activity by
     *    calling endInCallScreenSession if appropriate.
     */
    private InCallInitStatus syncWithPhoneState() {
        boolean updateSuccessful = false;
        if (DBG) log("syncWithPhoneState()...");
        if (DBG) PhoneUtils.dumpCallState(mPhone);
        if (VDBG) dumpBluetoothState();

        // Make sure the Phone is "in use".  (If not, we shouldn't be on
        // this screen in the first place.)

        // An active or just-ended OTA call counts as "in use".
        if (TelephonyCapabilities.supportsOtasp(mCM.getFgPhone())
                && ((mInCallScreenMode == InCallScreenMode.OTA_NORMAL)
                    || (mInCallScreenMode == InCallScreenMode.OTA_ENDED))) {
            // Even when OTA Call ends, need to show OTA End UI,
            // so return Success to allow UI update.
            return InCallInitStatus.SUCCESS;
        }

        // If an MMI code is running that also counts as "in use".
        //
        // TODO: We currently only call getPendingMmiCodes() for GSM
        //   phones.  (The code's been that way all along.)  But CDMAPhone
        //   does in fact implement getPendingMmiCodes(), so should we
        //   check that here regardless of the phone type?
        boolean hasPendingMmiCodes =
                (mPhone.getPhoneType() == Phone.PHONE_TYPE_GSM)
                && !mPhone.getPendingMmiCodes().isEmpty();

        if (mCM.hasActiveFgCall() || mCM.hasActiveBgCall() || mCM.hasActiveRingingCall()
                || hasPendingMmiCodes) {
            if (VDBG) log("syncWithPhoneState: it's ok to be here; update the screen...");
            updateScreen();
            return InCallInitStatus.SUCCESS;
        }

        Log.i(LOG_TAG, "syncWithPhoneState: phone is idle (shouldn't be here)");
        return InCallInitStatus.PHONE_NOT_IN_USE;
    }

    /**
     * Given the Intent we were initially launched with,
     * figure out the actual phone number we should dial.
     *
     * Note that the returned "number" may actually be a SIP address,
     * if the specified intent contains a sip: URI.
     *
     * @return the phone number corresponding to the
     *   specified Intent, or null if the Intent is not
     *   an ACTION_CALL intent or if the intent's data is
     *   malformed or missing.
     *
     * @throws VoiceMailNumberMissingException if the intent
     *   contains a "voicemail" URI, but there's no voicemail
     *   number configured on the device.
     */
    private String getInitialNumber(Intent intent)
            throws PhoneUtils.VoiceMailNumberMissingException {
        String action = intent.getAction();

        if (action == null) {
            return null;
        }

        if (action != null && action.equals(Intent.ACTION_CALL) &&
                intent.hasExtra(Intent.EXTRA_PHONE_NUMBER)) {
            return intent.getStringExtra(Intent.EXTRA_PHONE_NUMBER);
        }

        return PhoneUtils.getNumberFromIntent(this, intent);
    }

    /**
     * Make a call to whomever the intent tells us to.
     *
     * @param intent the Intent we were launched with
     * @return InCallInitStatus.SUCCESS if we successfully initiated an
     *    outgoing call.  If there was some kind of failure, return one of
     *    the other InCallInitStatus codes indicating what went wrong.
     */
    private InCallInitStatus placeCall(Intent intent) {
        if (VDBG) log("placeCall()...  intent = " + intent);

        String number;
        Phone phone = null;

        // Check the current ServiceState to make sure it's OK
        // to even try making a call.
        InCallInitStatus okToCallStatus = checkIfOkToInitiateOutgoingCall(
                mCM.getServiceState());

        try {
            number = getInitialNumber(intent);

            // find the phone first
            // TODO Need a way to determine which phone to place the call
            // It could be determined by SIP setting, i.e. always,
            // or by number, i.e. for international,
            // or by user selection, i.e., dialog query,
            // or any of combinations
            Uri uri = intent.getData();
            String scheme = uri.getScheme();
            String sipPhoneUri = intent.getStringExtra(
                    OutgoingCallBroadcaster.EXTRA_SIP_PHONE_URI);
            phone = PhoneUtils.pickPhoneBasedOnNumber(mCM, scheme, number, sipPhoneUri);
            if (VDBG) log("- got Phone instance: " + phone + ", class = " + phone.getClass());

            // update okToCallStatus based on new phone
            okToCallStatus = checkIfOkToInitiateOutgoingCall(
                    phone.getServiceState().getState());
        } catch (PhoneUtils.VoiceMailNumberMissingException ex) {
            // If the call status is NOT in an acceptable state, it
            // may effect the way the voicemail number is being
            // retrieved.  Mask the VoiceMailNumberMissingException
            // with the underlying issue of the phone state.
            if (okToCallStatus != InCallInitStatus.SUCCESS) {
                if (DBG) log("Voicemail number not reachable in current SIM card state.");
                return okToCallStatus;
            }
            if (DBG) log("VoiceMailNumberMissingException from getInitialNumber()");
            return InCallInitStatus.VOICEMAIL_NUMBER_MISSING;
        }

        if (number == null) {
            Log.w(LOG_TAG, "placeCall: couldn't get a phone number from Intent " + intent);
            return InCallInitStatus.NO_PHONE_NUMBER_SUPPLIED;
        }

        boolean isEmergencyNumber = PhoneNumberUtils.isEmergencyNumber(number);
        boolean isEmergencyIntent = Intent.ACTION_CALL_EMERGENCY.equals(intent.getAction());

        if (isEmergencyNumber && !isEmergencyIntent) {
            Log.e(LOG_TAG, "Non-CALL_EMERGENCY Intent " + intent
                    + " attempted to call emergency number " + number
                    + ".");
            return InCallInitStatus.CALL_FAILED;
        } else if (!isEmergencyNumber && isEmergencyIntent) {
            Log.e(LOG_TAG, "Received CALL_EMERGENCY Intent " + intent
                    + " with non-emergency number " + number
                    + " -- failing call.");
            return InCallInitStatus.CALL_FAILED;
        }

        // If we're trying to call an emergency number, then it's OK to
        // proceed in certain states where we'd usually just bring up
        // an error dialog:
        // - If we're in EMERGENCY_ONLY mode, then (obviously) you're allowed
        //   to dial emergency numbers.
        // - If we're OUT_OF_SERVICE, we still attempt to make a call,
        //   since the radio will register to any available network.

        if (isEmergencyNumber
            && ((okToCallStatus == InCallInitStatus.EMERGENCY_ONLY)
                || (okToCallStatus == InCallInitStatus.OUT_OF_SERVICE))) {
            if (DBG) log("placeCall: Emergency number detected with status = " + okToCallStatus);
            okToCallStatus = InCallInitStatus.SUCCESS;
            if (DBG) log("==> UPDATING status to: " + okToCallStatus);
        }

        if (okToCallStatus != InCallInitStatus.SUCCESS) {
            // If this is an emergency call, we call the emergency call
            // handler activity to turn on the radio and do whatever else
            // is needed. For now, we finish the InCallScreen (since were
            // expecting a callback when the emergency call handler dictates
            // it) and just return the success state.
            if (isEmergencyNumber && (okToCallStatus == InCallInitStatus.POWER_OFF)) {
                startActivity(intent.setClassName(this, EmergencyCallHandler.class.getName()));
                if (DBG) log("placeCall: starting EmergencyCallHandler, finishing InCallScreen...");
                endInCallScreenSession();
                return InCallInitStatus.SUCCESS;
            } else {
                return okToCallStatus;
            }
        }

        final PhoneApp app = PhoneApp.getInstance();

        if ((TelephonyCapabilities.supportsOtasp(phone)) && (mPhone.isOtaSpNumber(number))) {
            if (DBG) log("placeCall: isOtaSpNumber() returns true");
            setInCallScreenMode(InCallScreenMode.OTA_NORMAL);
            if (app.cdmaOtaProvisionData != null) {
                app.cdmaOtaProvisionData.isOtaCallCommitted = false;
            }
        }

        mNeedShowCallLostDialog = false;

        // We have a valid number, so try to actually place a call:
        // make sure we pass along the intent's URI which is a
        // reference to the contact. We may have a provider gateway
        // phone number to use for the outgoing call.
        int callStatus;
        Uri contactUri = intent.getData();

        callStatus = PhoneUtils.placeCall(this, phone, number, contactUri,
                (isEmergencyNumber || isEmergencyIntent), mProviderGatewayUri);

        switch (callStatus) {
            case PhoneUtils.CALL_STATUS_DIALED:
                if (VDBG) log("placeCall: PhoneUtils.placeCall() succeeded for regular call '"
                             + number + "'.");

                if (mInCallScreenMode == InCallScreenMode.OTA_NORMAL) {
                    app.cdmaOtaScreenState.otaScreenState =
                            CdmaOtaScreenState.OtaScreenState.OTA_STATUS_LISTENING;
                    updateScreen();
                }

                // Any time we initiate a call, force the DTMF dialpad to
                // close.  (We want to make sure the user can see the regular
                // in-call UI while the new call is dialing, and when it
                // first gets connected.)
                mDialer.closeDialer(false);  // no "closing" animation

                // Also, in case a previous call was already active (i.e. if
                // we just did "Add call"), clear out the "history" of DTMF
                // digits you typed, to make sure it doesn't persist from the
                // previous call to the new call.
                // TODO: it would be more precise to do this when the actual
                // phone state change happens (i.e. when a new foreground
                // call appears and the previous call moves to the
                // background), but the InCallScreen doesn't keep enough
                // state right now to notice that specific transition in
                // onPhoneStateChanged().
                mDialer.clearDigits();

                if (phone.getPhoneType() == Phone.PHONE_TYPE_CDMA) {
                    // Start the 2 second timer for 3 Way CallerInfo
                    if (app.cdmaPhoneCallState.getCurrentCallState()
                            == CdmaPhoneCallState.PhoneCallState.THRWAY_ACTIVE) {
                        //Unmute for the second MO call
                        PhoneUtils.setMute(false);

                        //Start the timer for displaying "Dialing" for second call
                        Message msg = Message.obtain(mHandler, THREEWAY_CALLERINFO_DISPLAY_DONE);
                        mHandler.sendMessageDelayed(msg, THREEWAY_CALLERINFO_DISPLAY_TIME);

                        // Set the mThreeWayCallOrigStateDialing state to true
                        app.cdmaPhoneCallState.setThreeWayCallOrigState(true);

                        //Update screen to show 3way dialing
                        updateScreen();
                    }
                }

                return InCallInitStatus.SUCCESS;
            case PhoneUtils.CALL_STATUS_DIALED_MMI:
                if (DBG) log("placeCall: specified number was an MMI code: '" + number + "'.");
                // The passed-in number was an MMI code, not a regular phone number!
                // This isn't really a failure; the Dialer may have deliberately
                // fired an ACTION_CALL intent to dial an MMI code, like for a
                // USSD call.
                //
                // Presumably an MMI_INITIATE message will come in shortly
                // (and we'll bring up the "MMI Started" dialog), or else
                // an MMI_COMPLETE will come in (which will take us to a
                // different Activity; see PhoneUtils.displayMMIComplete()).
                return InCallInitStatus.DIALED_MMI;
            case PhoneUtils.CALL_STATUS_FAILED:
                Log.w(LOG_TAG, "placeCall: PhoneUtils.placeCall() FAILED for number '"
                      + number + "'.");
                // We couldn't successfully place the call; there was some
                // failure in the telephony layer.
                return InCallInitStatus.CALL_FAILED;
            default:
                Log.w(LOG_TAG, "placeCall: unknown callStatus " + callStatus
                      + " from PhoneUtils.placeCall() for number '" + number + "'.");
                return InCallInitStatus.SUCCESS;  // Try to continue anyway...
        }
    }

    /**
     * Checks the current ServiceState to make sure it's OK
     * to try making an outgoing call to the specified number.
     *
     * @return InCallInitStatus.SUCCESS if it's OK to try calling the specified
     *    number.  If not, like if the radio is powered off or we have no
     *    signal, return one of the other InCallInitStatus codes indicating what
     *    the problem is.
     */
    private InCallInitStatus checkIfOkToInitiateOutgoingCall(int state) {
        // Watch out: do NOT use PhoneStateIntentReceiver.getServiceState() here;
        // that's not guaranteed to be fresh.  To synchronously get the
        // CURRENT service state, ask the Phone object directly:
        if (VDBG) log("checkIfOkToInitiateOutgoingCall: ServiceState = " + state);

        switch (state) {
            case ServiceState.STATE_IN_SERVICE:
                // Normal operation.  It's OK to make outgoing calls.
                return InCallInitStatus.SUCCESS;

            case ServiceState.STATE_POWER_OFF:
                // Radio is explictly powered off.
                return InCallInitStatus.POWER_OFF;

            case ServiceState.STATE_EMERGENCY_ONLY:
                // The phone is registered, but locked. Only emergency
                // numbers are allowed.
                // Note that as of Android 2.0 at least, the telephony layer
                // does not actually use ServiceState.STATE_EMERGENCY_ONLY,
                // mainly since there's no guarantee that the radio/RIL can
                // make this distinction.  So in practice the
                // InCallInitStatus.EMERGENCY_ONLY state and the string
                // "incall_error_emergency_only" are totally unused.
                return InCallInitStatus.EMERGENCY_ONLY;

            case ServiceState.STATE_OUT_OF_SERVICE:
                // No network connection.
                return InCallInitStatus.OUT_OF_SERVICE;

            default:
                throw new IllegalStateException("Unexpected ServiceState: " + state);
        }
    }

    private void handleMissingVoiceMailNumber() {
        if (DBG) log("handleMissingVoiceMailNumber");

        final Message msg = Message.obtain(mHandler);
        msg.what = DONT_ADD_VOICEMAIL_NUMBER;

        final Message msg2 = Message.obtain(mHandler);
        msg2.what = ADD_VOICEMAIL_NUMBER;

        mMissingVoicemailDialog = new AlertDialog.Builder(this)
                .setTitle(R.string.no_vm_number)
                .setMessage(R.string.no_vm_number_msg)
                .setPositiveButton(R.string.ok, new DialogInterface.OnClickListener() {
                        public void onClick(DialogInterface dialog, int which) {
                            if (VDBG) log("Missing voicemail AlertDialog: POSITIVE click...");
                            msg.sendToTarget();  // see dontAddVoiceMailNumber()
                            PhoneApp.getInstance().pokeUserActivity();
                        }})
                .setNegativeButton(R.string.add_vm_number_str,
                                   new DialogInterface.OnClickListener() {
                        public void onClick(DialogInterface dialog, int which) {
                            if (VDBG) log("Missing voicemail AlertDialog: NEGATIVE click...");
                            msg2.sendToTarget();  // see addVoiceMailNumber()
                            PhoneApp.getInstance().pokeUserActivity();
                        }})
                .setOnCancelListener(new OnCancelListener() {
                        public void onCancel(DialogInterface dialog) {
                            if (VDBG) log("Missing voicemail AlertDialog: CANCEL handler...");
                            msg.sendToTarget();  // see dontAddVoiceMailNumber()
                            PhoneApp.getInstance().pokeUserActivity();
                        }})
                .create();

        // When the dialog is up, completely hide the in-call UI
        // underneath (which is in a partially-constructed state).
        mMissingVoicemailDialog.getWindow().addFlags(
                WindowManager.LayoutParams.FLAG_DIM_BEHIND);

        mMissingVoicemailDialog.show();
    }

    private void addVoiceMailNumberPanel() {
        if (mMissingVoicemailDialog != null) {
            mMissingVoicemailDialog.dismiss();
            mMissingVoicemailDialog = null;
        }
        if (DBG) log("addVoiceMailNumberPanel: finishing InCallScreen...");
        endInCallScreenSession();

        if (DBG) log("show vm setting");

        // navigate to the Voicemail setting in the Call Settings activity.
        Intent intent = new Intent(CallFeaturesSetting.ACTION_ADD_VOICEMAIL);
        intent.setClass(this, CallFeaturesSetting.class);
        startActivity(intent);
    }

    private void dontAddVoiceMailNumber() {
        if (mMissingVoicemailDialog != null) {
            mMissingVoicemailDialog.dismiss();
            mMissingVoicemailDialog = null;
        }
        if (DBG) log("dontAddVoiceMailNumber: finishing InCallScreen...");
        endInCallScreenSession();
    }

    /**
     * Do some delayed cleanup after a Phone call gets disconnected.
     *
     * This method gets called a couple of seconds after any DISCONNECT
     * event from the Phone; it's triggered by the
     * DELAYED_CLEANUP_AFTER_DISCONNECT message we send in onDisconnect().
     *
     * If the Phone is totally idle right now, that means we've already
     * shown the "call ended" state for a couple of seconds, and it's now
     * time to endInCallScreenSession this activity.
     *
     * If the Phone is *not* idle right now, that probably means that one
     * call ended but the other line is still in use.  In that case, we
     * *don't* exit the in-call screen, but we at least turn off the
     * backlight (which we turned on in onDisconnect().)
     */
    private void delayedCleanupAfterDisconnect() {
        if (VDBG) log("delayedCleanupAfterDisconnect()...  Phone state = " + mCM.getState());

        // Clean up any connections in the DISCONNECTED state.
        //
        // [Background: Even after a connection gets disconnected, its
        // Connection object still stays around, in the special
        // DISCONNECTED state.  This is necessary because we we need the
        // caller-id information from that Connection to properly draw the
        // "Call ended" state of the CallCard.
        //   But at this point we truly don't need that connection any
        // more, so tell the Phone that it's now OK to to clean up any
        // connections still in that state.]
        mCM.clearDisconnected();

        if (!phoneIsInUse()) {
            // Phone is idle!  We should exit this screen now.
            if (DBG) log("- delayedCleanupAfterDisconnect: phone is idle...");

            // And (finally!) exit from the in-call screen
            // (but not if we're already in the process of pausing...)
            if (mIsForegroundActivity) {
                if (DBG) log("- delayedCleanupAfterDisconnect: finishing InCallScreen...");

                // If we're not in emergency mode, i.e. if the screen isn't
                // locked, finish the call by taking the user to the Call Log.
                // (UI note: Up till eclair, we did this only for outgoing
                // calls initiated on the device, but we now do it
                // unconditionally.)
                if (!isPhoneStateRestricted()) {
                    if (VDBG) log("- Show Call Log after disconnect...");
                    final Intent intent = PhoneApp.createCallLogIntent();
                    intent.addFlags(Intent.FLAG_ACTIVITY_NO_ANIMATION);
                    startActivity(intent);
                    // Even in this case we still call endInCallScreenSession (below),
                    // to make sure we don't stay in the activity history.
                }

                endInCallScreenSession();
            }
        } else {
            // The phone is still in use.  Stay here in this activity, but
            // we don't need to keep the screen on.
            if (DBG) log("- delayedCleanupAfterDisconnect: staying on the InCallScreen...");
            if (DBG) PhoneUtils.dumpCallState(mPhone);
        }
    }


    //
    // Callbacks for buttons / menu items.
    //

    public void onClick(View view) {
        int id = view.getId();
        if (VDBG) log("onClick(View " + view + ", id " + id + ")...");
        if (VDBG && view instanceof InCallMenuItemView) {
            InCallMenuItemView item = (InCallMenuItemView) view;
            log("  ==> menu item! " + item);
        }

        // Most menu items dismiss the menu immediately once you click
        // them.  But some items (the "toggle" buttons) are different:
        // they want the menu to stay visible for a second afterwards to
        // give you feedback about the state change.
        boolean dismissMenuImmediate = true;

        switch (id) {
            case R.id.menuAnswerAndHold:
                if (VDBG) log("onClick: AnswerAndHold...");
                internalAnswerCall();  // Automatically holds the current active call
                break;

            case R.id.menuAnswerAndEnd:
                if (VDBG) log("onClick: AnswerAndEnd...");
                internalAnswerAndEnd();
                break;

            case R.id.menuAnswer:
                if (DBG) log("onClick: Answer...");
                internalAnswerCall();
                break;

            case R.id.menuIgnore:
                if (DBG) log("onClick: Ignore...");
                internalHangupRingingCall();
                break;

            case R.id.menuSwapCalls:
                if (DBG) log("onClick: SwapCalls...");
                internalSwapCalls();
                break;

            case R.id.menuMergeCalls:
                if (VDBG) log("onClick: MergeCalls...");
                PhoneUtils.mergeCalls(mCM);
                break;

            case R.id.menuManageConference:
                if (VDBG) log("onClick: ManageConference...");
                // Show the Manage Conference panel.
                setInCallScreenMode(InCallScreenMode.MANAGE_CONFERENCE);
                break;

            case R.id.menuShowDialpad:
                if (VDBG) log("onClick: Show/hide dialpad...");
                onShowHideDialpad();
                break;

            case R.id.manage_done:  // mButtonManageConferenceDone
                if (VDBG) log("onClick: mButtonManageConferenceDone...");
                // Hide the Manage Conference panel, return to NORMAL mode.
                setInCallScreenMode(InCallScreenMode.NORMAL);
                break;

            case R.id.menuSpeaker:
                if (VDBG) log("onClick: Speaker...");
                onSpeakerClick();
                // This is a "toggle" button; let the user see the new state for a moment.
                dismissMenuImmediate = false;
                break;

            case R.id.menuBluetooth:
                if (VDBG) log("onClick: Bluetooth...");
                onBluetoothClick();
                // This is a "toggle" button; let the user see the new state for a moment.
                dismissMenuImmediate = false;
                break;

            case R.id.menuMute:
                if (VDBG) log("onClick: Mute...");
                onMuteClick();
                // This is a "toggle" button; let the user see the new state for a moment.
                dismissMenuImmediate = false;
                break;

            case R.id.menuHold:
                if (VDBG) log("onClick: Hold...");
                onHoldClick();
                // This is a "toggle" button; let the user see the new state for a moment.
                dismissMenuImmediate = false;
                break;

            case R.id.menuAddCall:
                if (VDBG) log("onClick: AddCall...");
                PhoneUtils.startNewCall(mCM);  // Fires off an ACTION_DIAL intent
                break;

            case R.id.menuEndCall:
                if (VDBG) log("onClick: EndCall...");
                internalHangup();
                break;

            default:
                final PhoneApp app = PhoneApp.getInstance();
                if  ((mInCallScreenMode == InCallScreenMode.OTA_NORMAL
                        || mInCallScreenMode == InCallScreenMode.OTA_ENDED)
                        && app.otaUtils != null) {
                    app.otaUtils.onClickHandler(id);
                } else {
                    Log.w(LOG_TAG,
                            "Got click from unexpected View ID " + id + " (View = " + view + ")");
                }
                break;
        }

        EventLog.writeEvent(EventLogTags.PHONE_UI_BUTTON_CLICK,
                (view instanceof TextView) ? ((TextView) view).getText() : "");

        // If the user just clicked a "stateful" menu item (i.e. one of
        // the toggle buttons), we keep the menu onscreen briefly to
        // provide visual feedback.  Since we want the user to see the
        // *new* current state, force the menu items to update right now.
        //
        // Note that some toggle buttons ("Hold" in particular) do NOT
        // immediately change the state of the Phone.  In that case, the
        // updateItems() call below won't have any visible effect.
        // Instead, the menu will get updated by the updateScreen() call
        // that happens from onPhoneStateChanged().

        if (!dismissMenuImmediate) {
            // TODO: mInCallMenu.updateItems() is a very big hammer; it
            // would be more efficient to update *only* the menu item(s)
            // we just changed.  (Doing it this way doesn't seem to cause
            // a noticeable performance problem, though.)
            if (VDBG) log("- onClick: updating menu to show 'new' current state...");
            boolean okToShowMenu = mInCallMenu.updateItems(mCM);
            if (!okToShowMenu) {
                // Uh oh.  All we tried to do was update the state of the
                // menu items, but the logic in InCallMenu.updateItems()
                // just decided the menu shouldn't be visible at all!
                // (That probably means that the call ended asynchronously
                // while the menu was up.)
                //
                // That's OK; just make sure to take the menu down ASAP.
                if (VDBG) log("onClick: Tried to update menu, but now need to take it down!");
                dismissMenuImmediate = true;
            }
        }

        // Any menu item counts as explicit "user activity".
        PhoneApp.getInstance().pokeUserActivity();

        // Finally, *any* action handled here closes the menu (either
        // immediately, or after a short delay).
        //
        // Note that some of the clicks we handle here aren't even menu
        // items in the first place, like the mButtonManageConferenceDone
        // button.  That's OK; if the menu is already closed, the
        // dismissMenu() call does nothing.
        dismissMenu(dismissMenuImmediate);
    }

    private void onHoldClick() {
        if (VDBG) log("onHoldClick()...");

        final boolean hasActiveCall = mCM.hasActiveFgCall();
        final boolean hasHoldingCall = mCM.hasActiveBgCall();
        if (VDBG) log("- hasActiveCall = " + hasActiveCall
                      + ", hasHoldingCall = " + hasHoldingCall);
        boolean newHoldState;
        boolean holdButtonEnabled;
        if (hasActiveCall && !hasHoldingCall) {
            // There's only one line in use, and that line is active.
            PhoneUtils.switchHoldingAndActive(mCM.getFirstActiveBgCall());  // Really means "hold" in this state
            newHoldState = true;
            holdButtonEnabled = true;
        } else if (!hasActiveCall && hasHoldingCall) {
            // There's only one line in use, and that line is on hold.
            PhoneUtils.switchHoldingAndActive(mCM.getFirstActiveBgCall());  // Really means "unhold" in this state
            newHoldState = false;
            holdButtonEnabled = true;
        } else {
            // Either zero or 2 lines are in use; "hold/unhold" is meaningless.
            newHoldState = false;
            holdButtonEnabled = false;
        }
        // TODO: we *could* now forcibly update the "Hold" button based on
        // "newHoldState" and "holdButtonEnabled".  But for now, do
        // nothing here, and instead let the menu get updated when the
        // onPhoneStateChanged() callback comes in.  (This seems to be
        // responsive enough.)

        // Also, any time we hold or unhold, force the DTMF dialpad to close.
        mDialer.closeDialer(true);  // do the "closing" animation
    }

    private void onSpeakerClick() {
        if (VDBG) log("onSpeakerClick()...");

        // TODO: Turning on the speaker seems to enable the mic
        //   whether or not the "mute" feature is active!
        // Not sure if this is an feature of the telephony API
        //   that I need to handle specially, or just a bug.
        boolean newSpeakerState = !PhoneUtils.isSpeakerOn(this);
        if (newSpeakerState && isBluetoothAvailable() && isBluetoothAudioConnected()) {
            disconnectBluetoothAudio();
        }
        PhoneUtils.turnOnSpeaker(this, newSpeakerState, true);

        if (newSpeakerState) {
            // The "touch lock" overlay is NEVER used when the speaker is on.
            enableTouchLock(false);
        } else {
            // User just turned the speaker *off*.  If the dialpad
            // is open, we need to start the timer that will
            // eventually bring up the "touch lock" overlay.
            if (mDialer.isOpened() && !isTouchLocked()) {
                resetTouchLockTimer();
            }
        }
    }

    /*
     * onMuteClick is called only when there is a foreground call
     */
    private void onMuteClick() {
        if (VDBG) log("onMuteClick()...");
        boolean newMuteState = !PhoneUtils.getMute();
        PhoneUtils.setMute(newMuteState);
    }

    private void onBluetoothClick() {
        if (VDBG) log("onBluetoothClick()...");

        if (isBluetoothAvailable()) {
            // Toggle the bluetooth audio connection state:
            if (isBluetoothAudioConnected()) {
                disconnectBluetoothAudio();
            } else {
                // Manually turn the speaker phone off, instead of allowing the
                // Bluetooth audio routing handle it.  This ensures that the rest
                // of the speakerphone code is executed, and reciprocates the
                // menuSpeaker code above in onClick().  The onClick() code
                // disconnects the active bluetooth headsets when the
                // speakerphone is turned on.
                if (PhoneUtils.isSpeakerOn(this)) {
                    PhoneUtils.turnOnSpeaker(this, false, true);
                }

                connectBluetoothAudio();
            }
        } else {
            // Bluetooth isn't available; the "Audio" button shouldn't have
            // been enabled in the first place!
            Log.w(LOG_TAG, "Got onBluetoothClick, but bluetooth is unavailable");
        }
    }

    private void onShowHideDialpad() {
        if (VDBG) log("onShowHideDialpad()...");
        if (mDialer.isOpened()) {
            mDialer.closeDialer(true);  // do the "closing" animation
        } else {
            mDialer.openDialer(true);  // do the "opening" animation
        }
        mDialer.setHandleVisible(true);
    }

    /**
     * Handles button clicks from the InCallTouchUi widget.
     */
    /* package */ void handleOnscreenButtonClick(int id) {
        if (DBG) log("handleOnscreenButtonClick(id " + id + ")...");

        switch (id) {
            // TODO: since every button here corresponds to a menu item that we
            // already handle in onClick(), maybe merge the guts of these two
            // methods into a separate helper that takes an ID (of either a menu
            // item *or* touch button) and does the appropriate user action.

            // Actions while an incoming call is ringing:
            case R.id.answerButton:
                internalAnswerCall();
                break;
            case R.id.rejectButton:
                internalHangupRingingCall();
                break;

            // The other regular (single-tap) buttons used while in-call:
            case R.id.holdButton:
                onHoldClick();
                break;
            case R.id.swapButton:
                internalSwapCalls();
                break;
            case R.id.endButton:
                internalHangup();
                break;
            case R.id.dialpadButton:
                onShowHideDialpad();
                break;
            case R.id.bluetoothButton:
                onBluetoothClick();
                break;
            case R.id.muteButton:
                onMuteClick();
                break;
            case R.id.speakerButton:
                onSpeakerClick();
                break;
            case R.id.addButton:
                PhoneUtils.startNewCall(mCM);  // Fires off an ACTION_DIAL intent
                break;
            case R.id.mergeButton:
            case R.id.cdmaMergeButton:
                PhoneUtils.mergeCalls(mCM);
                break;
            case R.id.manageConferencePhotoButton:
                // Show the Manage Conference panel.
                setInCallScreenMode(InCallScreenMode.MANAGE_CONFERENCE);
                break;

            default:
                Log.w(LOG_TAG, "handleOnscreenButtonClick: unexpected ID " + id);
                break;
        }

        // Just in case the user clicked a "stateful" menu item (i.e. one
        // of the toggle buttons), we force the in-call buttons to update,
        // to make sure the user sees the *new* current state.
        //
        // (But note that some toggle buttons may *not* immediately change
        // the state of the Phone, in which case the updateInCallTouchUi()
        // call here won't have any visible effect.  Instead, those
        // buttons will get updated by the updateScreen() call that gets
        // triggered when the onPhoneStateChanged() event comes in.)
        //
        // TODO: updateInCallTouchUi() is overkill here; it would be
        // more efficient to update *only* the affected button(s).
        // Consider adding API for that.  (This is lo-pri since
        // updateInCallTouchUi() is pretty cheap already...)
        updateInCallTouchUi();
    }

    /**
     * Update the network provider's overlay based on the value of
     * mProviderOverlayVisible.
     * If false the overlay is hidden otherwise it is shown.  A
     * delayed message is posted to take the overalay down after
     * PROVIDER_OVERLAY_TIMEOUT. This ensures the user will see the
     * overlay even if the call setup phase is very short.
     */
    private void updateProviderOverlay() {
        if (VDBG) log("updateProviderOverlay: " + mProviderOverlayVisible);

        ViewGroup overlay = (ViewGroup) findViewById(R.id.inCallProviderOverlay);

        if (mProviderOverlayVisible) {
            CharSequence template = getText(R.string.calling_via_template);
            CharSequence text = TextUtils.expandTemplate(template, mProviderLabel,
                                                         mProviderAddress);

            TextView message = (TextView) findViewById(R.id.callingVia);
            message.setText(text);

            ImageView image = (ImageView) findViewById(R.id.callingViaIcon);
            image.setImageDrawable(mProviderIcon);

            overlay.setVisibility(View.VISIBLE);

            // Remove any zombie messages and then send a message to
            // self to remove the overlay after some time.
            mHandler.removeMessages(EVENT_HIDE_PROVIDER_OVERLAY);
            Message msg = Message.obtain(mHandler, EVENT_HIDE_PROVIDER_OVERLAY);
            mHandler.sendMessageDelayed(msg, PROVIDER_OVERLAY_TIMEOUT);
        } else {
            overlay.setVisibility(View.GONE);
        }
    }

    /**
     * Updates the "Press Menu for more options" hint based on the current
     * state of the Phone.
     */
    private void updateMenuButtonHint() {
        if (VDBG) log("updateMenuButtonHint()...");
        boolean hintVisible = true;

        final boolean hasRingingCall = mCM.hasActiveRingingCall();
        final boolean hasActiveCall = mCM.hasActiveFgCall();
        final boolean hasHoldingCall = mCM.hasActiveBgCall();

        // The hint is hidden only when there's no menu at all,
        // which only happens in a few specific cases:
        if (mInCallScreenMode == InCallScreenMode.CALL_ENDED) {
            // The "Call ended" state.
            hintVisible = false;
        } else if (hasRingingCall && !(hasActiveCall && !hasHoldingCall)) {
            // An incoming call where you *don't* have the option to
            // "answer & end" or "answer & hold".
            hintVisible = false;
        } else if (!phoneIsInUse()) {
            // Or if the phone is totally idle (like if an error dialog
            // is up, or an MMI is running.)
            hintVisible = false;
        }

        // The hint is also hidden on devices where we use onscreen
        // touchable buttons instead.
        if (isTouchUiEnabled()) {
            hintVisible = false;
        }

        // Also, if an incoming call is ringing, hide the hint if the
        // "incoming call" touch UI is present (since the SlidingTab
        // widget takes up a lot of space and the hint would collide with
        // it.)
        if (hasRingingCall && isIncomingCallTouchUiEnabled()) {
            hintVisible = false;
        }

        int hintVisibility = (hintVisible) ? View.VISIBLE : View.GONE;
        mCallCard.getMenuButtonHint().setVisibility(hintVisibility);

        // TODO: Consider hiding the hint(s) whenever the menu is onscreen!
        // (Currently, the menu is rendered on top of the hint, but the
        // menu is semitransparent so you can still see the hint
        // underneath, and the hint is *just* visible enough to be
        // distracting.)
    }

    /**
     * Brings up UI to handle the various error conditions that
     * can occur when first initializing the in-call UI.
     * This is called from onResume() if we encountered
     * an error while processing our initial Intent.
     *
     * @param status one of the InCallInitStatus error codes.
     */
    private void handleStartupError(InCallInitStatus status) {
        if (DBG) log("handleStartupError(): status = " + status);

        // NOTE that the regular Phone UI is in an uninitialized state at
        // this point, so we don't ever want the user to see it.
        // That means:
        // - Any cases here that need to go to some other activity should
        //   call startActivity() AND immediately call endInCallScreenSession
        //   on this one.
        // - Any cases here that bring up a Dialog must ensure that the
        //   Dialog handles both OK *and* cancel by calling endInCallScreenSession.
        //   Activity.  (See showGenericErrorDialog() for an example.)

        switch (status) {

            case VOICEMAIL_NUMBER_MISSING:
                // Bring up the "Missing Voicemail Number" dialog, which
                // will ultimately take us to some other Activity (or else
                // just bail out of this activity.)
                handleMissingVoiceMailNumber();
                break;

            case POWER_OFF:
                // Radio is explictly powered off.

                // TODO: This UI is ultra-simple for 1.0.  It would be nicer
                // to bring up a Dialog instead with the option "turn on radio
                // now".  If selected, we'd turn the radio on, wait for
                // network registration to complete, and then make the call.

                showGenericErrorDialog(R.string.incall_error_power_off, true);
                break;

            case EMERGENCY_ONLY:
                // Only emergency numbers are allowed, but we tried to dial
                // a non-emergency number.
                // (This state is currently unused; see comments above.)
                showGenericErrorDialog(R.string.incall_error_emergency_only, true);
                break;

            case OUT_OF_SERVICE:
                // No network connection.
                showGenericErrorDialog(R.string.incall_error_out_of_service, true);
                break;

            case PHONE_NOT_IN_USE:
                // This error is handled directly in onResume() (by bailing
                // out of the activity.)  We should never see it here.
                Log.w(LOG_TAG,
                      "handleStartupError: unexpected PHONE_NOT_IN_USE status");
                break;

            case NO_PHONE_NUMBER_SUPPLIED:
                // The supplied Intent didn't contain a valid phone number.
                // TODO: Need UI spec for this failure case; for now just
                // show a generic error.
                showGenericErrorDialog(R.string.incall_error_no_phone_number_supplied, true);
                break;

            case DIALED_MMI:
                // Our initial phone number was actually an MMI sequence.
                // There's no real "error" here, but we do bring up the
                // a Toast (as requested of the New UI paradigm).
                //
                // In-call MMIs do not trigger the normal MMI Initiate
                // Notifications, so we should notify the user here.
                // Otherwise, the code in PhoneUtils.java should handle
                // user notifications in the form of Toasts or Dialogs.
                if (mCM.getState() == Phone.State.OFFHOOK) {
                    Toast.makeText(this, R.string.incall_status_dialed_mmi, Toast.LENGTH_SHORT)
                        .show();
                }
                break;

            case CALL_FAILED:
                // We couldn't successfully place the call; there was some
                // failure in the telephony layer.
                // TODO: Need UI spec for this failure case; for now just
                // show a generic error.
                showGenericErrorDialog(R.string.incall_error_call_failed, true);
                break;

            default:
                Log.w(LOG_TAG, "handleStartupError: unexpected status code " + status);
                showGenericErrorDialog(R.string.incall_error_call_failed, true);
                break;
        }
    }

    /**
     * Utility function to bring up a generic "error" dialog, and then bail
     * out of the in-call UI when the user hits OK (or the BACK button.)
     */
    private void showGenericErrorDialog(int resid, boolean isStartupError) {
        CharSequence msg = getResources().getText(resid);
        if (DBG) log("showGenericErrorDialog('" + msg + "')...");

        // create the clicklistener and cancel listener as needed.
        DialogInterface.OnClickListener clickListener;
        OnCancelListener cancelListener;
        if (isStartupError) {
            clickListener = new DialogInterface.OnClickListener() {
                public void onClick(DialogInterface dialog, int which) {
                    bailOutAfterErrorDialog();
                }};
            cancelListener = new OnCancelListener() {
                public void onCancel(DialogInterface dialog) {
                    bailOutAfterErrorDialog();
                }};
        } else {
            clickListener = new DialogInterface.OnClickListener() {
                public void onClick(DialogInterface dialog, int which) {
                    delayedCleanupAfterDisconnect();
                }};
            cancelListener = new OnCancelListener() {
                public void onCancel(DialogInterface dialog) {
                    delayedCleanupAfterDisconnect();
                }};
        }

        // TODO: Consider adding a setTitle() call here (with some generic
        // "failure" title?)
        mGenericErrorDialog = new AlertDialog.Builder(this)
                .setMessage(msg)
                .setPositiveButton(R.string.ok, clickListener)
                .setOnCancelListener(cancelListener)
                .create();

        // When the dialog is up, completely hide the in-call UI
        // underneath (which is in a partially-constructed state).
        mGenericErrorDialog.getWindow().addFlags(
                WindowManager.LayoutParams.FLAG_DIM_BEHIND);

        mGenericErrorDialog.show();
    }

    private void showCallLostDialog() {
        if (DBG) log("showCallLostDialog()...");

        // Don't need to show the dialog if InCallScreen isn't in the forgeround
        if (!mIsForegroundActivity) {
            if (DBG) log("showCallLostDialog: not the foreground Activity! Bailing out...");
            return;
        }

        // Don't need to show the dialog again, if there is one already.
        if (mCallLostDialog != null) {
            if (DBG) log("showCallLostDialog: There is a mCallLostDialog already.");
            return;
        }

        mCallLostDialog = new AlertDialog.Builder(this)
                .setMessage(R.string.call_lost)
                .setIcon(android.R.drawable.ic_dialog_alert)
                .create();
        mCallLostDialog.show();
    }

    private void bailOutAfterErrorDialog() {
        if (mGenericErrorDialog != null) {
            if (DBG) log("bailOutAfterErrorDialog: DISMISSING mGenericErrorDialog.");
            mGenericErrorDialog.dismiss();
            mGenericErrorDialog = null;
        }
        if (DBG) log("bailOutAfterErrorDialog(): end InCallScreen session...");
        endInCallScreenSession();
    }

    /**
     * Dismisses (and nulls out) all persistent Dialogs managed
     * by the InCallScreen.  Useful if (a) we're about to bring up
     * a dialog and want to pre-empt any currently visible dialogs,
     * or (b) as a cleanup step when the Activity is going away.
     */
    private void dismissAllDialogs() {
        if (DBG) log("dismissAllDialogs()...");
        final PhoneApp app = PhoneApp.getInstance();

        // Note it's safe to dismiss() a dialog that's already dismissed.
        // (Even if the AlertDialog object(s) below are still around, it's
        // possible that the actual dialog(s) may have already been
        // dismissed by the user.)

        if (mMissingVoicemailDialog != null) {
            if (VDBG) log("- DISMISSING mMissingVoicemailDialog.");
            mMissingVoicemailDialog.dismiss();
            mMissingVoicemailDialog = null;
        }
        if (mMmiStartedDialog != null) {
            if (VDBG) log("- DISMISSING mMmiStartedDialog.");
            mMmiStartedDialog.dismiss();
            mMmiStartedDialog = null;
        }
        if (mGenericErrorDialog != null) {
            if (VDBG) log("- DISMISSING mGenericErrorDialog.");
            mGenericErrorDialog.dismiss();
            mGenericErrorDialog = null;
        }
        if (mSuppServiceFailureDialog != null) {
            if (VDBG) log("- DISMISSING mSuppServiceFailureDialog.");
            mSuppServiceFailureDialog.dismiss();
            mSuppServiceFailureDialog = null;
        }
        if (mWaitPromptDialog != null) {
            if (VDBG) log("- DISMISSING mWaitPromptDialog.");
            mWaitPromptDialog.dismiss();
            mWaitPromptDialog = null;
        }
        if (mWildPromptDialog != null) {
            if (VDBG) log("- DISMISSING mWildPromptDialog.");
            mWildPromptDialog.dismiss();
            mWildPromptDialog = null;
        }
        if (mCallLostDialog != null) {
            if (VDBG) log("- DISMISSING mCallLostDialog.");
            mCallLostDialog.dismiss();
            mCallLostDialog = null;
        }
        if ((mInCallScreenMode == InCallScreenMode.OTA_NORMAL
                || mInCallScreenMode == InCallScreenMode.OTA_ENDED)
                && app.otaUtils != null) {
            app.otaUtils.dismissAllOtaDialogs();
        }
        if (mPausePromptDialog != null) {
            if (DBG) log("- DISMISSING mPausePromptDialog.");
            mPausePromptDialog.dismiss();
            mPausePromptDialog = null;
        }
    }


    //
    // Helper functions for answering incoming calls.
    //

    /**
     * Answer a ringing call.  This method does nothing if there's no
     * ringing or waiting call.
     */
    /* package */ void internalAnswerCall() {
        // if (DBG) log("internalAnswerCall()...");
        // if (DBG) PhoneUtils.dumpCallState(mPhone);

        final boolean hasRingingCall = mCM.hasActiveRingingCall();

        if (hasRingingCall) {
            Phone phone = mCM.getRingingPhone();
            Call ringing = mCM.getFirstActiveRingingCall();
            int phoneType = phone.getPhoneType();
            if (phoneType == Phone.PHONE_TYPE_CDMA) {
                if (DBG) log("internalAnswerCall: answering (CDMA)...");
                // In CDMA this is simply a wrapper around PhoneUtils.answerCall().
                PhoneUtils.answerCall(ringing);  // Automatically holds the current active call,
                                                // if there is one
            } else if ((phoneType == Phone.PHONE_TYPE_GSM)
                    || (phoneType == Phone.PHONE_TYPE_SIP)) {
                // GSM: this is usually just a wrapper around
                // PhoneUtils.answerCall(), *but* we also need to do
                // something special for the "both lines in use" case.

                final boolean hasActiveCall = mCM.hasActiveFgCall();
                final boolean hasHoldingCall = mCM.hasActiveBgCall();

                if (hasActiveCall && hasHoldingCall) {
                    if (DBG) log("internalAnswerCall: answering (both lines in use!)...");
                    // The relatively rare case where both lines are
                    // already in use.  We "answer incoming, end ongoing"
                    // in this case, according to the current UI spec.
                    PhoneUtils.answerAndEndActive(mCM, ringing);

                    // Alternatively, we could use
                    // PhoneUtils.answerAndEndHolding(mPhone);
                    // here to end the on-hold call instead.
                } else {
                    if (DBG) log("internalAnswerCall: answering...");
                    PhoneUtils.answerCall(ringing);  // Automatically holds the current active call,
                                                    // if there is one
                }
            } else {
                throw new IllegalStateException("Unexpected phone type: " + phoneType);
            }
        }
    }

    /**
     * Answer the ringing call *and* hang up the ongoing call.
     */
    /* package */ void internalAnswerAndEnd() {
        if (DBG) log("internalAnswerAndEnd()...");
        if (VDBG) PhoneUtils.dumpCallManager();
        // In the rare case when multiple calls are ringing, the UI policy
        // it to always act on the first ringing call.
        PhoneUtils.answerAndEndActive(mCM, mCM.getFirstActiveRingingCall());
    }

    /**
     * Hang up the ringing call (aka "Don't answer").
     */
    /* package */ void internalHangupRingingCall() {
        if (DBG) log("internalHangupRingingCall()...");
        if (VDBG) PhoneUtils.dumpCallManager();
        // In the rare case when multiple calls are ringing, the UI policy
        // it to always act on the first ringing call.v
        PhoneUtils.hangupRingingCall(mCM.getFirstActiveRingingCall());
    }

    /**
     * Hang up the current active call.
     */
    /* package */ void internalHangup() {
        if (DBG) log("internalHangup()...");
        PhoneUtils.hangup(mCM);
    }

    /**
     * InCallScreen-specific wrapper around PhoneUtils.switchHoldingAndActive().
     */
    private void internalSwapCalls() {
        if (DBG) log("internalSwapCalls()...");

        // Any time we swap calls, force the DTMF dialpad to close.
        // (We want the regular in-call UI to be visible right now, so the
        // user can clearly see which call is now in the foreground.)
        mDialer.closeDialer(true);  // do the "closing" animation

        // Also, clear out the "history" of DTMF digits you typed, to make
        // sure you don't see digits from call #1 while call #2 is active.
        // (Yes, this does mean that swapping calls twice will cause you
        // to lose any previous digits from the current call; see the TODO
        // comment on DTMFTwelvKeyDialer.clearDigits() for more info.)
        mDialer.clearDigits();

        // Swap the fg and bg calls.
        // In the future we may provides some way for user to choose among
        // multiple background calls, for now, always act on the first background calll.
        PhoneUtils.switchHoldingAndActive(mCM.getFirstActiveBgCall());

        // If we have a valid BluetoothHandsfree then since CDMA network or
        // Telephony FW does not send us information on which caller got swapped
        // we need to update the second call active state in BluetoothHandsfree internally
        if (mCM.getBgPhone().getPhoneType() == Phone.PHONE_TYPE_CDMA) {
            BluetoothHandsfree bthf = PhoneApp.getInstance().getBluetoothHandsfree();
            if (bthf != null) {
                bthf.cdmaSwapSecondCallState();
            }
        }

    }

    /**
     * Sets the current high-level "mode" of the in-call UI.
     *
     * NOTE: if newMode is CALL_ENDED, the caller is responsible for
     * posting a delayed DELAYED_CLEANUP_AFTER_DISCONNECT message, to make
     * sure the "call ended" state goes away after a couple of seconds.
     */
    private void setInCallScreenMode(InCallScreenMode newMode) {
        if (DBG) log("setInCallScreenMode: " + newMode);
        mInCallScreenMode = newMode;

        final PhoneApp app = PhoneApp.getInstance();

        switch (mInCallScreenMode) {
            case MANAGE_CONFERENCE:
                if (!PhoneUtils.isConferenceCall(mCM.getActiveFgCall())) {
                    Log.w(LOG_TAG, "MANAGE_CONFERENCE: no active conference call!");
                    // Hide the Manage Conference panel, return to NORMAL mode.
                    setInCallScreenMode(InCallScreenMode.NORMAL);
                    return;
                }
                List<Connection> connections = mCM.getFgCallConnections();
                // There almost certainly will be > 1 connection,
                // since isConferenceCall() just returned true.
                if ((connections == null) || (connections.size() <= 1)) {
                    Log.w(LOG_TAG,
                          "MANAGE_CONFERENCE: Bogus TRUE from isConferenceCall(); connections = "
                          + connections);
                    // Hide the Manage Conference panel, return to NORMAL mode.
                    setInCallScreenMode(InCallScreenMode.NORMAL);
                    return;
                }

                // TODO: Don't do this here. The call to
                // initManageConferencePanel() should instead happen
                // automagically in ManageConferenceUtils the very first
                // time you call updateManageConferencePanel() or
                // setPanelVisible(true).
                mManageConferenceUtils.initManageConferencePanel();  // if necessary

                mManageConferenceUtils.updateManageConferencePanel(connections);

                // The "Manage conference" UI takes up the full main frame,
                // replacing the inCallPanel and CallCard PopupWindow.
                mManageConferenceUtils.setPanelVisible(true);

                // Start the chronometer.
                // TODO: Similarly, we shouldn't expose startConferenceTime()
                // and stopConferenceTime(); the ManageConferenceUtils
                // class ought to manage the conferenceTime widget itself
                // based on setPanelVisible() calls.

                // Note: there is active Fg call since we are in conference call
                long callDuration = mCM.getActiveFgCall().getEarliestConnection().getDurationMillis();
                mManageConferenceUtils.startConferenceTime(
                        SystemClock.elapsedRealtime() - callDuration);

                mInCallPanel.setVisibility(View.GONE);

                // No need to close the dialer here, since the Manage
                // Conference UI will just cover it up anyway.

                break;

            case CALL_ENDED:
                // Display the CallCard (in the "Call ended" state)
                // and hide all other UI.

                mManageConferenceUtils.setPanelVisible(false);
                mManageConferenceUtils.stopConferenceTime();

                updateMenuButtonHint();  // Hide the Menu button hint

                // Make sure the CallCard (which is a child of mInCallPanel) is visible.
                mInCallPanel.setVisibility(View.VISIBLE);

                break;

            case NORMAL:
                mInCallPanel.setVisibility(View.VISIBLE);
                mManageConferenceUtils.setPanelVisible(false);
                mManageConferenceUtils.stopConferenceTime();
                break;

            case OTA_NORMAL:
                app.otaUtils.setCdmaOtaInCallScreenUiState(
                        OtaUtils.CdmaOtaInCallScreenUiState.State.NORMAL);
                mInCallPanel.setVisibility(View.GONE);
                break;

            case OTA_ENDED:
                app.otaUtils.setCdmaOtaInCallScreenUiState(
                        OtaUtils.CdmaOtaInCallScreenUiState.State.ENDED);
                mInCallPanel.setVisibility(View.GONE);
                break;

            case UNDEFINED:
                // Set our Activities intent to ACTION_UNDEFINED so
                // that if we get resumed after we've completed a call
                // the next call will not cause checkIsOtaCall to
                // return true.
                //
                // With the framework as of October 2009 the sequence below
                // causes the framework to call onResume, onPause, onNewIntent,
                // onResume. If we don't call setIntent below then when the
                // first onResume calls checkIsOtaCall via initOtaState it will
                // return true and the Activity will be confused.
                //
                //  1) Power up Phone A
                //  2) Place *22899 call and activate Phone A
                //  3) Press the power key on Phone A to turn off the display
                //  4) Call Phone A from Phone B answering Phone A
                //  5) The screen will be blank (Should be normal InCallScreen)
                //  6) Hang up the Phone B
                //  7) Phone A displays the activation screen.
                //
                // Step 3 is the critical step to cause the onResume, onPause
                // onNewIntent, onResume sequence. If step 3 is skipped the
                // sequence will be onNewIntent, onResume and all will be well.
                setIntent(new Intent(ACTION_UNDEFINED));

                // Cleanup Ota Screen if necessary and set the panel
                // to VISIBLE.
                if (mCM.getState() != Phone.State.OFFHOOK) {
                    if (app.otaUtils != null) {
                        app.otaUtils.cleanOtaScreen(true);
                    }
                } else {
                    log("WARNING: Setting mode to UNDEFINED but phone is OFFHOOK,"
                            + " skip cleanOtaScreen.");
                }
                mInCallPanel.setVisibility(View.VISIBLE);
                break;
        }

        // Update the visibility of the DTMF dialer tab on any state
        // change.
        updateDialpadVisibility();

        // Update the in-call touch UI on any state change (since it may
        // need to hide or re-show itself.)
        updateInCallTouchUi();
    }

    /**
     * @return true if the "Manage conference" UI is currently visible.
     */
    /* package */ boolean isManageConferenceMode() {
        return (mInCallScreenMode == InCallScreenMode.MANAGE_CONFERENCE);
    }

    /**
     * Checks if the "Manage conference" UI needs to be updated.
     * If the state of the current conference call has changed
     * since our previous call to updateManageConferencePanel()),
     * do a fresh update.  Also, if the current call is no longer a
     * conference call at all, bail out of the "Manage conference" UI and
     * return to InCallScreenMode.NORMAL mode.
     */
    private void updateManageConferencePanelIfNecessary() {
        if (VDBG) log("updateManageConferencePanelIfNecessary: " + mCM.getActiveFgCall() + "...");

        List<Connection> connections = mCM.getFgCallConnections();
        if (connections == null) {
            if (VDBG) log("==> no connections on foreground call!");
            // Hide the Manage Conference panel, return to NORMAL mode.
            setInCallScreenMode(InCallScreenMode.NORMAL);
            InCallInitStatus status = syncWithPhoneState();
            if (status != InCallInitStatus.SUCCESS) {
                Log.w(LOG_TAG, "- syncWithPhoneState failed! status = " + status);
                // We shouldn't even be in the in-call UI in the first
                // place, so bail out:
                if (DBG) log("updateManageConferencePanelIfNecessary: endInCallScreenSession... 1");
                endInCallScreenSession();
                return;
            }
            return;
        }

        int numConnections = connections.size();
        if (numConnections <= 1) {
            if (VDBG) log("==> foreground call no longer a conference!");
            // Hide the Manage Conference panel, return to NORMAL mode.
            setInCallScreenMode(InCallScreenMode.NORMAL);
            InCallInitStatus status = syncWithPhoneState();
            if (status != InCallInitStatus.SUCCESS) {
                Log.w(LOG_TAG, "- syncWithPhoneState failed! status = " + status);
                // We shouldn't even be in the in-call UI in the first
                // place, so bail out:
                if (DBG) log("updateManageConferencePanelIfNecessary: endInCallScreenSession... 2");
                endInCallScreenSession();
                return;
            }
            return;
        }

        // TODO: the test to see if numConnections has changed can go in
        // updateManageConferencePanel(), rather than here.
        if (numConnections != mManageConferenceUtils.getNumCallersInConference()) {
            if (VDBG) log("==> Conference size has changed; need to rebuild UI!");
            mManageConferenceUtils.updateManageConferencePanel(connections);
        }
    }

    /**
     * Updates the visibility of the DTMF dialpad (and its onscreen
     * "handle", if applicable), based on the current state of the phone
     * and/or the current InCallScreenMode.
     */
    private void updateDialpadVisibility() {
        //
        // (1) The dialpad itself:
        //
        // If an incoming call is ringing, make sure the dialpad is
        // closed.  (We do this to make sure we're not covering up the
        // "incoming call" UI, and especially to make sure that the "touch
        // lock" overlay won't appear.)
        if (mCM.getState() == Phone.State.RINGING) {
            mDialer.closeDialer(false);  // don't do the "closing" animation

            // Also, clear out the "history" of DTMF digits you may have typed
            // into the previous call (so you don't see the previous call's
            // digits if you answer this call and then bring up the dialpad.)
            //
            // TODO: it would be more precise to do this when you *answer* the
            // incoming call, rather than as soon as it starts ringing, but
            // the InCallScreen doesn't keep enough state right now to notice
            // that specific transition in onPhoneStateChanged().
            mDialer.clearDigits();
        }

        //
        // (2) The onscreen "handle":
        //
        // The handle is visible only if it's OK to actually open the
        // dialpad.  (Note this is meaningful only on platforms that use a
        // SlidingDrawer as a container for the dialpad.)
        mDialer.setHandleVisible(okToShowDialpad());

        //
        // (3) The main in-call panel (containing the CallCard):
        //
        // On some platforms(*) we need to hide the CallCard (which is a
        // child of mInCallPanel) while the dialpad is visible.
        //
        // (*) We need to do this when using the dialpad from the
        //     InCallTouchUi widget, but not when using the
        //     SlidingDrawer-based dialpad, because the SlidingDrawer itself
        //     is opaque.)
        if (!mDialer.usingSlidingDrawer()) {
            if (mDialerView != null) {
                mDialerView.setKeysBackgroundResource(
                        isBluetoothAudioConnected() ? R.drawable.btn_dial_blue
                        : R.drawable.btn_dial_green);
            }

            if (isDialerOpened()) {
                mInCallPanel.setVisibility(View.GONE);
            } else {
                // Dialpad is dismissed; bring back the CallCard if
                // it's supposed to be visible.
                if ((mInCallScreenMode == InCallScreenMode.NORMAL)
                    || (mInCallScreenMode == InCallScreenMode.CALL_ENDED)) {
                    mInCallPanel.setVisibility(View.VISIBLE);
                }
            }
        }
    }

    /**
     * @return true if the DTMF dialpad is currently visible.
     */
    /* package */ boolean isDialerOpened() {
        return (mDialer != null && mDialer.isOpened());
    }

    /**
     * Called any time the DTMF dialpad is opened.
     * @see DTMFTwelveKeyDialer.onDialerOpen()
     */
    /* package */ void onDialerOpen() {
        if (DBG) log("onDialerOpen()...");
        final PhoneApp app = PhoneApp.getInstance();

        // ANY time the dialpad becomes visible, start the timer that will
        // eventually bring up the "touch lock" overlay.
        resetTouchLockTimer();

        // Update the in-call touch UI (which may need to hide itself, if
        // it's enabled.)
        updateInCallTouchUi();

        // Update any other onscreen UI elements that depend on the dialpad.
        updateDialpadVisibility();

        // This counts as explicit "user activity".
        app.pokeUserActivity();

        //If on OTA Call, hide OTA Screen
        // TODO: This may not be necessary, now that the dialpad is
        // always visible in OTA mode.
        if  ((mInCallScreenMode == InCallScreenMode.OTA_NORMAL
                || mInCallScreenMode == InCallScreenMode.OTA_ENDED)
                && app.otaUtils != null) {
            app.otaUtils.hideOtaScreen();
        }
    }

    /**
     * Called any time the DTMF dialpad is closed.
     * @see DTMFTwelveKeyDialer.onDialerClose()
     */
    /* package */ void onDialerClose() {
        if (DBG) log("onDialerClose()...");

        final PhoneApp app = PhoneApp.getInstance();

        // OTA-specific cleanup upon closing the dialpad.
        if ((mInCallScreenMode == InCallScreenMode.OTA_NORMAL)
            || (mInCallScreenMode == InCallScreenMode.OTA_ENDED)
            || ((app.cdmaOtaScreenState != null)
                && (app.cdmaOtaScreenState.otaScreenState ==
                    CdmaOtaScreenState.OtaScreenState.OTA_STATUS_ACTIVATION))) {
            mDialer.setHandleVisible(false);
            if (app.otaUtils != null) {
                app.otaUtils.otaShowProperScreen();
            }
        }

        // Dismiss the "touch lock" overlay if it was visible.
        // (The overlay is only ever used on top of the dialpad).
        enableTouchLock(false);

        // Update the in-call touch UI (which may need to re-show itself.)
        updateInCallTouchUi();

        // Update the visibility of the dialpad itself (and any other
        // onscreen UI elements that depend on it.)
        updateDialpadVisibility();

        // This counts as explicit "user activity".
        app.getInstance().pokeUserActivity();
    }

    /**
     * Determines when we can dial DTMF tones.
     */
    private boolean okToDialDTMFTones() {
        final boolean hasRingingCall = mCM.hasActiveRingingCall();
        final Call.State fgCallState = mCM.getActiveFgCallState();

        // We're allowed to send DTMF tones when there's an ACTIVE
        // foreground call, and not when an incoming call is ringing
        // (since DTMF tones are useless in that state), or if the
        // Manage Conference UI is visible (since the tab interferes
        // with the "Back to call" button.)

        // We can also dial while in ALERTING state because there are
        // some connections that never update to an ACTIVE state (no
        // indication from the network).
        boolean canDial =
            (fgCallState == Call.State.ACTIVE || fgCallState == Call.State.ALERTING)
            && !hasRingingCall
            && (mInCallScreenMode != InCallScreenMode.MANAGE_CONFERENCE);

        if (VDBG) log ("[okToDialDTMFTones] foreground state: " + fgCallState +
                ", ringing state: " + hasRingingCall +
                ", call screen mode: " + mInCallScreenMode +
                ", result: " + canDial);

        return canDial;
    }

    /**
     * @return true if the in-call DTMF dialpad should be available to the
     *      user, given the current state of the phone and the in-call UI.
     *      (This is used to control the visibility of the dialer's
     *      onscreen handle, if applicable, and the enabledness of the "Show
     *      dialpad" onscreen button or menu item.)
     */
    /* package */ boolean okToShowDialpad() {
        // The dialpad is available only when it's OK to dial DTMF
        // tones given the current state of the current call.
        return okToDialDTMFTones();
    }

    /**
     * Initializes the in-call touch UI on devices that need it.
     */
    private void initInCallTouchUi() {
        if (DBG) log("initInCallTouchUi()...");
        // TODO: we currently use the InCallTouchUi widget in at least
        // some states on ALL platforms.  But if some devices ultimately
        // end up not using *any* onscreen touch UI, we should make sure
        // to not even inflate the InCallTouchUi widget on those devices.
        mInCallTouchUi = (InCallTouchUi) findViewById(R.id.inCallTouchUi);
        mInCallTouchUi.setInCallScreenInstance(this);
    }

    /**
     * Updates the state of the in-call touch UI.
     */
    private void updateInCallTouchUi() {
        if (mInCallTouchUi != null) {
            mInCallTouchUi.updateState(mCM);
        }
    }

    /**
     * @return true if the onscreen touch UI is enabled (for regular
     * "ongoing call" states) on the current device.
     */
    public boolean isTouchUiEnabled() {
        return (mInCallTouchUi != null) && mInCallTouchUi.isTouchUiEnabled();
    }

    /**
     * @return true if the onscreen touch UI is enabled for
     * the "incoming call" state on the current device.
     */
    public boolean isIncomingCallTouchUiEnabled() {
        return (mInCallTouchUi != null) && mInCallTouchUi.isIncomingCallTouchUiEnabled();
    }

    /**
     * Posts a handler message telling the InCallScreen to update the
     * onscreen in-call touch UI.
     *
     * This is just a wrapper around updateInCallTouchUi(), for use by the
     * rest of the phone app or from a thread other than the UI thread.
     */
    /* package */ void requestUpdateTouchUi() {
        if (DBG) log("requestUpdateTouchUi()...");

        mHandler.removeMessages(REQUEST_UPDATE_TOUCH_UI);
        mHandler.sendEmptyMessage(REQUEST_UPDATE_TOUCH_UI);
    }

    /**
     * @return true if it's OK to display the in-call touch UI, given the
     * current state of the InCallScreen.
     */
    /* package */ boolean okToShowInCallTouchUi() {
        // Note that this method is concerned only with the internal state
        // of the InCallScreen.  (The InCallTouchUi widget has separate
        // logic to make sure it's OK to display the touch UI given the
        // current telephony state, and that it's allowed on the current
        // device in the first place.)

        // The touch UI is NOT available if:
        // - we're in some InCallScreenMode other than NORMAL
        //   (like CALL_ENDED or one of the OTA modes)
        return (mInCallScreenMode == InCallScreenMode.NORMAL);
    }

    /**
     * @return true if we're in restricted / emergency dialing only mode.
     */
    public boolean isPhoneStateRestricted() {
        // TODO:  This needs to work IN TANDEM with the KeyGuardViewMediator Code.
        // Right now, it looks like the mInputRestricted flag is INTERNAL to the
        // KeyGuardViewMediator and SPECIFICALLY set to be FALSE while the emergency
        // phone call is being made, to allow for input into the InCallScreen.
        // Having the InCallScreen judge the state of the device from this flag
        // becomes meaningless since it is always false for us.  The mediator should
        // have an additional API to let this app know that it should be restricted.
        int serviceState = mCM.getServiceState();
        return ((serviceState == ServiceState.STATE_EMERGENCY_ONLY) ||
                (serviceState == ServiceState.STATE_OUT_OF_SERVICE) ||
                (PhoneApp.getInstance().getKeyguardManager().inKeyguardRestrictedInputMode()));
    }

    //
    // In-call menu UI
    //

    /**
     * Override onCreatePanelView(), in order to get complete control
     * over the UI that comes up when the user presses MENU.
     *
     * This callback allows me to return a totally custom View hierarchy
     * (with custom layout and custom "item" views) to be shown instead
     * of a standard android.view.Menu hierarchy.
     *
     * This gets called (with featureId == FEATURE_OPTIONS_PANEL) every
     * time we need to bring up the menu.  (And in cases where we return
     * non-null, that means that the "standard" menu callbacks
     * onCreateOptionsMenu() and onPrepareOptionsMenu() won't get called
     * at all.)
     */
    @Override
    public View onCreatePanelView(int featureId) {
        if (VDBG) log("onCreatePanelView(featureId = " + featureId + ")...");

        // We only want this special behavior for the "options panel"
        // feature (i.e. the standard menu triggered by the MENU button.)
        if (featureId != Window.FEATURE_OPTIONS_PANEL) {
            return null;
        }

        // For now, totally disable the in-call menu on devices where we
        // use onscreen touchable buttons instead.
        // TODO: even on "full touch" devices we may still ultimately need
        // a regular menu in some states.  Need UI spec.
        if (isTouchUiEnabled()) {
            return null;
        }

        // TODO: May need to revisit the wake state here if this needs to be
        // tweaked.

        // Make sure there are no pending messages to *dismiss* the menu.
        mHandler.removeMessages(DISMISS_MENU);

        if (mInCallMenu == null) {
            if (VDBG) log("onCreatePanelView: creating mInCallMenu (first time)...");
            mInCallMenu = new InCallMenu(this);
            mInCallMenu.initMenu();
        }

        boolean okToShowMenu = mInCallMenu.updateItems(mCM);
        return okToShowMenu ? mInCallMenu.getView() : null;
    }

    /**
     * Dismisses the menu panel (see onCreatePanelView().)
     *
     * @param dismissImmediate If true, hide the panel immediately.
     *            If false, leave the menu visible onscreen for
     *            a brief interval before dismissing it (so the
     *            user can see the state change resulting from
     *            his original click.)
     */
    /* package */ void dismissMenu(boolean dismissImmediate) {
        if (VDBG) log("dismissMenu(immediate = " + dismissImmediate + ")...");

        if (dismissImmediate) {
            closeOptionsMenu();
        } else {
            mHandler.removeMessages(DISMISS_MENU);
            mHandler.sendEmptyMessageDelayed(DISMISS_MENU, MENU_DISMISS_DELAY);
            // This will result in a dismissMenu(true) call shortly.
        }
    }

    /**
     * Override onPanelClosed() to capture the panel closing event,
     * allowing us to set the poke lock correctly whenever the option
     * menu panel goes away.
     */
    @Override
    public void onPanelClosed(int featureId, Menu menu) {
        if (VDBG) log("onPanelClosed(featureId = " + featureId + ")...");

        // We only want this special behavior for the "options panel"
        // feature (i.e. the standard menu triggered by the MENU button.)
        if (featureId == Window.FEATURE_OPTIONS_PANEL) {
            // TODO: May need to return to the original wake state here
            // if onCreatePanelView ends up changing the wake state.
        }

        super.onPanelClosed(featureId, menu);
    }

    //
    // Bluetooth helper methods.
    //
    // - BluetoothAdapter is the Bluetooth system service.  If
    //   getDefaultAdapter() returns null
    //   then the device is not BT capable.  Use BluetoothDevice.isEnabled()
    //   to see if BT is enabled on the device.
    //
    // - BluetoothHeadset is the API for the control connection to a
    //   Bluetooth Headset.  This lets you completely connect/disconnect a
    //   headset (which we don't do from the Phone UI!) but also lets you
    //   get the address of the currently active headset and see whether
    //   it's currently connected.
    //
    // - BluetoothHandsfree is the API to control the audio connection to
    //   a bluetooth headset. We use this API to switch the headset on and
    //   off when the user presses the "Bluetooth" button.
    //   Our BluetoothHandsfree instance (mBluetoothHandsfree) is created
    //   by the PhoneApp and will be null if the device is not BT capable.
    //

    /**
     * @return true if the Bluetooth on/off switch in the UI should be
     *         available to the user (i.e. if the device is BT-capable
     *         and a headset is connected.)
     */
    /* package */ boolean isBluetoothAvailable() {
        if (VDBG) log("isBluetoothAvailable()...");
        if (mBluetoothHandsfree == null) {
            // Device is not BT capable.
            if (VDBG) log("  ==> FALSE (not BT capable)");
            return false;
        }

        // There's no need to ask the Bluetooth system service if BT is enabled:
        //
        //    BluetoothAdapter adapter = BluetoothAdapter.getDefaultAdapter();
        //    if ((adapter == null) || !adapter.isEnabled()) {
        //        if (DBG) log("  ==> FALSE (BT not enabled)");
        //        return false;
        //    }
        //    if (DBG) log("  - BT enabled!  device name " + adapter.getName()
        //                 + ", address " + adapter.getAddress());
        //
        // ...since we already have a BluetoothHeadset instance.  We can just
        // call isConnected() on that, and assume it'll be false if BT isn't
        // enabled at all.

        // Check if there's a connected headset, using the BluetoothHeadset API.
        boolean isConnected = false;
        if (mBluetoothHeadset != null) {
            BluetoothDevice headset = mBluetoothHeadset.getCurrentHeadset();
            if (VDBG) log("  - headset state = " +
                          mBluetoothHeadset.getState(headset));
            if (VDBG) log("  - headset address: " + headset);
            if (headset != null) {
                isConnected = mBluetoothHeadset.isConnected(headset);
                if (VDBG) log("  - isConnected: " + isConnected);
            }
        }

        if (VDBG) log("  ==> " + isConnected);
        return isConnected;
    }

    /**
     * @return true if a BT device is available, and its audio is currently connected.
     */
    /* package */ boolean isBluetoothAudioConnected() {
        if (mBluetoothHandsfree == null) {
            if (VDBG) log("isBluetoothAudioConnected: ==> FALSE (null mBluetoothHandsfree)");
            return false;
        }
        boolean isAudioOn = mBluetoothHandsfree.isAudioOn();
        if (VDBG) log("isBluetoothAudioConnected: ==> isAudioOn = " + isAudioOn);
        return isAudioOn;
    }

    /**
     * Helper method used to control the state of the green LED in the
     * "Bluetooth" menu item.
     *
     * @return true if a BT device is available and its audio is currently connected,
     *              <b>or</b> if we issued a BluetoothHandsfree.userWantsAudioOn()
     *              call within the last 5 seconds (which presumably means
     *              that the BT audio connection is currently being set
     *              up, and will be connected soon.)
     */
    /* package */ boolean isBluetoothAudioConnectedOrPending() {
        if (isBluetoothAudioConnected()) {
            if (VDBG) log("isBluetoothAudioConnectedOrPending: ==> TRUE (really connected)");
            return true;
        }

        // If we issued a userWantsAudioOn() call "recently enough", even
        // if BT isn't actually connected yet, let's still pretend BT is
        // on.  This is how we make the green LED in the menu item turn on
        // right away.
        if (mBluetoothConnectionPending) {
            long timeSinceRequest =
                    SystemClock.elapsedRealtime() - mBluetoothConnectionRequestTime;
            if (timeSinceRequest < 5000 /* 5 seconds */) {
                if (VDBG) log("isBluetoothAudioConnectedOrPending: ==> TRUE (requested "
                             + timeSinceRequest + " msec ago)");
                return true;
            } else {
                if (VDBG) log("isBluetoothAudioConnectedOrPending: ==> FALSE (request too old: "
                             + timeSinceRequest + " msec ago)");
                mBluetoothConnectionPending = false;
                return false;
            }
        }

        if (VDBG) log("isBluetoothAudioConnectedOrPending: ==> FALSE");
        return false;
    }

    /**
     * Posts a message to our handler saying to update the onscreen UI
     * based on a bluetooth headset state change.
     */
    /* package */ void requestUpdateBluetoothIndication() {
        if (VDBG) log("requestUpdateBluetoothIndication()...");
        // No need to look at the current state here; any UI elements that
        // care about the bluetooth state (i.e. the CallCard) get
        // the necessary state directly from PhoneApp.showBluetoothIndication().
        mHandler.removeMessages(REQUEST_UPDATE_BLUETOOTH_INDICATION);
        mHandler.sendEmptyMessage(REQUEST_UPDATE_BLUETOOTH_INDICATION);
    }

    private void dumpBluetoothState() {
        log("============== dumpBluetoothState() =============");
        log("= isBluetoothAvailable: " + isBluetoothAvailable());
        log("= isBluetoothAudioConnected: " + isBluetoothAudioConnected());
        log("= isBluetoothAudioConnectedOrPending: " + isBluetoothAudioConnectedOrPending());
        log("= PhoneApp.showBluetoothIndication: "
            + PhoneApp.getInstance().showBluetoothIndication());
        log("=");
        if (mBluetoothHandsfree != null) {
            log("= BluetoothHandsfree.isAudioOn: " + mBluetoothHandsfree.isAudioOn());
            if (mBluetoothHeadset != null) {
                BluetoothDevice headset = mBluetoothHeadset.getCurrentHeadset();
                log("= BluetoothHeadset.getCurrentHeadset: " + headset);
                if (headset != null) {
                    log("= BluetoothHeadset.isConnected: "
                        + mBluetoothHeadset.isConnected(headset));
                }
            } else {
                log("= mBluetoothHeadset is null");
            }
        } else {
            log("= mBluetoothHandsfree is null; device is not BT capable");
        }
    }

    /* package */ void connectBluetoothAudio() {
        if (VDBG) log("connectBluetoothAudio()...");
        if (mBluetoothHandsfree != null) {
            mBluetoothHandsfree.userWantsAudioOn();
        }

        // Watch out: The bluetooth connection doesn't happen instantly;
        // the userWantsAudioOn() call returns instantly but does its real
        // work in another thread.  Also, in practice the BT connection
        // takes longer than MENU_DISMISS_DELAY to complete(!) so we need
        // a little trickery here to make the menu item's green LED update
        // instantly.
        // (See isBluetoothAudioConnectedOrPending() above.)
        mBluetoothConnectionPending = true;
        mBluetoothConnectionRequestTime = SystemClock.elapsedRealtime();
    }

    /* package */ void disconnectBluetoothAudio() {
        if (VDBG) log("disconnectBluetoothAudio()...");
        if (mBluetoothHandsfree != null) {
            mBluetoothHandsfree.userWantsAudioOff();
        }
        mBluetoothConnectionPending = false;
    }

    //
    // "Touch lock" UI.
    //
    // When the DTMF dialpad is up, after a certain amount of idle time we
    // display an overlay graphic on top of the dialpad and "lock" the
    // touch UI.  (UI Rationale: We need *some* sort of screen lock, with
    // a fairly short timeout, to avoid false touches from the user's face
    // while in-call.  But we *don't* want to do this by turning off the
    // screen completely, since that's confusing (the user can't tell
    // what's going on) *and* it's fairly cumbersome to have to hit MENU
    // to bring the screen back, rather than using some gesture on the
    // touch screen.)
    //
    // The user can dismiss the touch lock overlay by double-tapping on
    // the central "lock" icon.  Also, the touch lock overlay will go away
    // by itself if the DTMF dialpad is dismissed for any reason, such as
    // the current call getting disconnected (see onDialerClose()).
    //
    // This entire feature is disabled on devices which use a proximity
    // sensor to turn the screen off while in-call.
    //

    /**
     * Initializes the "touch lock" UI widgets.  We do this lazily
     * to avoid slowing down the initial launch of the InCallScreen.
     */
    private void initTouchLock() {
        if (VDBG) log("initTouchLock()...");
        if (mTouchLockOverlay != null) {
            Log.w(LOG_TAG, "initTouchLock: already initialized!");
            return;
        }

        if (!mUseTouchLockOverlay) {
            Log.w(LOG_TAG, "initTouchLock: touch lock isn't used on this device!");
            return;
        }

        mTouchLockOverlay = (View) findViewById(R.id.touchLockOverlay);
        // Note mTouchLockOverlay's visibility is initially GONE.
        mTouchLockIcon = (View) findViewById(R.id.touchLockIcon);

        // Handle touch events.  (Basically mTouchLockOverlay consumes and
        // discards any touch events it sees, and mTouchLockIcon listens
        // for the "double-tap to unlock" gesture.)
        mTouchLockOverlay.setOnTouchListener(this);
        mTouchLockIcon.setOnTouchListener(this);

        mTouchLockFadeIn = AnimationUtils.loadAnimation(this, R.anim.touch_lock_fade_in);
    }

    private boolean isTouchLocked() {
        return mUseTouchLockOverlay
                && (mTouchLockOverlay != null)
                && (mTouchLockOverlay.getVisibility() == View.VISIBLE);
    }

    /**
     * Enables or disables the "touch lock" overlay on top of the DTMF dialpad.
     *
     * If enable=true, bring up the overlay immediately using an animated
     * fade-in effect.  (Or do nothing if the overlay isn't appropriate
     * right now, like if the dialpad isn't up, or the speaker is on.)
     *
     * If enable=false, immediately take down the overlay.  (Or do nothing
     * if the overlay isn't actually up right now.)
     *
     * Note that with enable=false this method will *not* automatically
     * start the touch lock timer.  (So when taking down the overlay while
     * the dialer is still up, the caller is also responsible for calling
     * resetTouchLockTimer(), to make sure the overlay will get
     * (re-)enabled later.)
     *
     */
    private void enableTouchLock(boolean enable) {
        if (VDBG) log("enableTouchLock(" + enable + ")...");
        if (enable) {
            // We shouldn't have even gotten here if we don't use the
            // touch lock overlay feature at all on this device.
            if (!mUseTouchLockOverlay) {
                Log.w(LOG_TAG, "enableTouchLock: touch lock isn't used on this device!");
                return;
            }

            // The "touch lock" overlay is only ever used on top of the
            // DTMF dialpad.
            if (!mDialer.isOpened()) {
                if (VDBG) log("enableTouchLock: dialpad isn't up, no need to lock screen.");
                return;
            }

            // Also, the "touch lock" overlay NEVER appears if the speaker is in use.
            if (PhoneUtils.isSpeakerOn(this)) {
                if (VDBG) log("enableTouchLock: speaker is on, no need to lock screen.");
                return;
            }

            // Initialize the UI elements if necessary.
            if (mTouchLockOverlay == null) {
                initTouchLock();
            }

            // First take down the menu if it's up (since it's confusing
            // to see a touchable menu *above* the touch lock overlay.)
            // Note dismissMenu() has no effect if the menu is already closed.
            dismissMenu(true);  // dismissImmediate = true

            // Bring up the touch lock overlay (with an animated fade)
            mTouchLockOverlay.setVisibility(View.VISIBLE);
            mTouchLockOverlay.startAnimation(mTouchLockFadeIn);
        } else {
            // TODO: it might be nice to immediately kill the animation if
            // we're in the middle of fading-in:
            //   if (mTouchLockFadeIn.hasStarted() && !mTouchLockFadeIn.hasEnded()) {
            //      mTouchLockOverlay.clearAnimation();
            //   }
            // but the fade-in is so quick that this probably isn't necessary.

            // Take down the touch lock overlay (immediately)
            if (mTouchLockOverlay != null) mTouchLockOverlay.setVisibility(View.GONE);
        }
    }

    /**
     * Schedule the "touch lock" overlay to begin fading in after a short
     * delay, but only if the DTMF dialpad is currently visible.
     *
     * (This is designed to be triggered on any user activity
     * while the dialpad is up but not locked, and also
     * whenever the user "unlocks" the touch lock overlay.)
     *
     * Calling this method supersedes any previous resetTouchLockTimer()
     * calls (i.e. we first clear any pending TOUCH_LOCK_TIMER messages.)
     */
    private void resetTouchLockTimer() {
        if (VDBG) log("resetTouchLockTimer()...");

        // This is a no-op if this device doesn't use the touch lock
        // overlay feature at all.
        if (!mUseTouchLockOverlay) return;

        mHandler.removeMessages(TOUCH_LOCK_TIMER);
        if (mDialer.isOpened() && !isTouchLocked()) {
            // The touch lock delay value comes from Gservices; we use
            // the same value that's used for the PowerManager's
            // POKE_LOCK_SHORT_TIMEOUT flag (i.e. the fastest possible
            // screen timeout behavior.)

            // Do a fresh lookup each time, since settings values can
            // change on the fly.  (The Settings.Secure helper class
            // caches these values so this call is usually cheap.)
            int touchLockDelay = Settings.Secure.getInt(
                    getContentResolver(),
                    Settings.Secure.SHORT_KEYLIGHT_DELAY_MS,
                    TOUCH_LOCK_DELAY_DEFAULT);
            mHandler.sendEmptyMessageDelayed(TOUCH_LOCK_TIMER, touchLockDelay);
        }
    }

    /**
     * Handles the TOUCH_LOCK_TIMER event.
     * @see resetTouchLockTimer
     */
    private void touchLockTimerExpired() {
        // Ok, it's been long enough since we had any user activity with
        // the DTMF dialpad up.  If the dialpad is still up, start fading
        // in the "touch lock" overlay.
        enableTouchLock(true);
    }

    // View.OnTouchListener implementation
    public boolean onTouch(View v, MotionEvent event) {
        if (VDBG) log ("onTouch(View " + v + ")...");

        // Handle touch events on the "touch lock" overlay.
        if ((v == mTouchLockIcon) || (v == mTouchLockOverlay)) {

            // TODO: move this big hunk of code to a helper function, or
            // even better out to a separate helper class containing all
            // the touch lock overlay code.

            // We only care about these touches while the touch lock UI is
            // visible (including the time during the fade-in animation.)
            if (!isTouchLocked()) {
                // Got an event from the touch lock UI, but we're not locked!
                // (This was probably a touch-UP right after we unlocked.
                // Ignore it.)
                return false;
            }

            // (v == mTouchLockIcon) means the user hit the lock icon in the
            // middle of the screen, and (v == mTouchLockOverlay) is a touch
            // anywhere else on the overlay.

            if (v == mTouchLockIcon) {
                // Direct hit on the "lock" icon.  Handle the double-tap gesture.
                if (event.getAction() == MotionEvent.ACTION_DOWN) {
                    long now = SystemClock.uptimeMillis();
                    if (VDBG) log("- touch lock icon: handling a DOWN event, t = " + now);

                    // Look for the double-tap gesture:
                    if (now < mTouchLockLastTouchTime + ViewConfiguration.getDoubleTapTimeout()) {
                        if (VDBG) log("==> touch lock icon: DOUBLE-TAP!");
                        // This was the 2nd tap of a double-tap gesture.
                        // Take down the touch lock overlay, but post a
                        // message in the future to bring it back later.
                        enableTouchLock(false);
                        resetTouchLockTimer();
                        // This counts as explicit "user activity".
                        PhoneApp.getInstance().pokeUserActivity();
                    }
                } else if (event.getAction() == MotionEvent.ACTION_UP) {
                    // Stash away the current time in case this is the first
                    // tap of a double-tap gesture.  (We measure the time from
                    // the first tap's UP to the second tap's DOWN.)
                    mTouchLockLastTouchTime = SystemClock.uptimeMillis();
                }

                // And regardless of what just happened, we *always* consume
                // touch events while the touch lock UI is (or was) visible.
                return true;

            } else {  // (v == mTouchLockOverlay)
                // User touched the "background" area of the touch lock overlay.

                // TODO: If we're in the middle of the fade-in animation,
                // consider making a touch *anywhere* immediately unlock the
                // UI.  This could be risky, though, if the user tries to
                // *double-tap* during the fade-in (in which case the 2nd tap
                // might 't become a false touch on the dialpad!)
                //
                //if (event.getAction() == MotionEvent.ACTION_DOWN) {
                //    if (DBG) log("- touch lock overlay background: handling a DOWN event.");
                //
                //    if (mTouchLockFadeIn.hasStarted() && !mTouchLockFadeIn.hasEnded()) {
                //        // If we're still fading-in, a touch *anywhere* onscreen
                //        // immediately unlocks.
                //        if (DBG) log("==> touch lock: tap during fade-in!");
                //
                //        mTouchLockOverlay.clearAnimation();
                //        enableTouchLock(false);
                //        // ...but post a message in the future to bring it
                //        // back later.
                //        resetTouchLockTimer();
                //    }
                //}

                // And regardless of what just happened, we *always* consume
                // touch events while the touch lock UI is (or was) visible.
                return true;
            }
        } else {
            Log.w(LOG_TAG, "onTouch: event from unexpected View: " + v);
            return false;
        }
    }

    // Any user activity while the dialpad is up, but not locked, should
    // reset the touch lock timer back to the full delay amount.
    @Override
    public void onUserInteraction() {
        if (mDialer.isOpened() && !isTouchLocked()) {
            resetTouchLockTimer();
        }
    }

    /**
     * Posts a handler message telling the InCallScreen to close
     * the OTA failure notice after the specified delay.
     * @see OtaUtils.otaShowProgramFailureNotice
     */
    /* package */ void requestCloseOtaFailureNotice(long timeout) {
        if (DBG) log("requestCloseOtaFailureNotice() with timeout: " + timeout);
        mHandler.sendEmptyMessageDelayed(REQUEST_CLOSE_OTA_FAILURE_NOTICE, timeout);

        // TODO: we probably ought to call removeMessages() for this
        // message code in either onPause or onResume, just to be 100%
        // sure that the message we just posted has no way to affect a
        // *different* call if the user quickly backs out and restarts.
        // (This is also true for requestCloseSpcErrorNotice() below, and
        // probably anywhere else we use mHandler.sendEmptyMessageDelayed().)
    }

    /**
     * Posts a handler message telling the InCallScreen to close
     * the SPC error notice after the specified delay.
     * @see OtaUtils.otaShowSpcErrorNotice
     */
    /* package */ void requestCloseSpcErrorNotice(long timeout) {
        if (DBG) log("requestCloseSpcErrorNotice() with timeout: " + timeout);
        mHandler.sendEmptyMessageDelayed(REQUEST_CLOSE_SPC_ERROR_NOTICE, timeout);
    }

    public boolean isOtaCallInActiveState() {
        final PhoneApp app = PhoneApp.getInstance();
        if ((mInCallScreenMode == InCallScreenMode.OTA_NORMAL)
                || ((app.cdmaOtaScreenState != null)
                    && (app.cdmaOtaScreenState.otaScreenState ==
                        CdmaOtaScreenState.OtaScreenState.OTA_STATUS_ACTIVATION))) {
            return true;
        } else {
            return false;
        }
    }

    /**
     * Handle OTA Call End scenario when display becomes dark during OTA Call
     * and InCallScreen is in pause mode.  CallNotifier will listen for call
     * end indication and call this api to handle OTA Call end scenario
     */
    public void handleOtaCallEnd() {
        final PhoneApp app = PhoneApp.getInstance();

        if (DBG) log("handleOtaCallEnd entering");
        if (((mInCallScreenMode == InCallScreenMode.OTA_NORMAL)
                || ((app.cdmaOtaScreenState != null)
                && (app.cdmaOtaScreenState.otaScreenState !=
                    CdmaOtaScreenState.OtaScreenState.OTA_STATUS_UNDEFINED)))
                && ((app.cdmaOtaProvisionData != null)
                && (!app.cdmaOtaProvisionData.inOtaSpcState))) {
            if (DBG) log("handleOtaCallEnd - Set OTA Call End stater");
            setInCallScreenMode(InCallScreenMode.OTA_ENDED);
            updateScreen();
        }
    }

    public boolean isOtaCallInEndState() {
        return (mInCallScreenMode == InCallScreenMode.OTA_ENDED);
    }

   /**
    * Checks to see if the current call is a CDMA OTA Call, based on the
    * action of the specified intent and OTA Screen state information.
    *
    * The OTA call is a CDMA-specific concept, so this method will
    * always return false on a GSM phone.
    */
    private boolean checkIsOtaCall(Intent intent) {
        if (VDBG) log("checkIsOtaCall...");

        if (intent == null || intent.getAction() == null) {
            return false;
        }

        if (!TelephonyCapabilities.supportsOtasp(mCM.getDefaultPhone())) {
            return false;
        }

        final PhoneApp app = PhoneApp.getInstance();

        if ((app.cdmaOtaScreenState == null)
                || (app.cdmaOtaProvisionData == null)) {
            if (DBG) log("checkIsOtaCall: OtaUtils.CdmaOtaScreenState not initialized");
            return false;
        }

        String action = intent.getAction();
        boolean isOtaCall = false;
        if (action.equals(OtaUtils.ACTION_PERFORM_CDMA_PROVISIONING)) {
            if (DBG) log("checkIsOtaCall action = ACTION_PERFORM_CDMA_PROVISIONING");
            if (!app.cdmaOtaProvisionData.isOtaCallIntentProcessed) {
                if (DBG) log("checkIsOtaCall: ACTION_PERFORM_CDMA_PROVISIONING is not handled before");
                app.cdmaOtaProvisionData.isOtaCallIntentProcessed = true;
                app.cdmaOtaScreenState.otaScreenState =
                        CdmaOtaScreenState.OtaScreenState.OTA_STATUS_ACTIVATION;
            }
            isOtaCall = true;
        } else if (action.equals(Intent.ACTION_CALL)
                || action.equals(Intent.ACTION_CALL_EMERGENCY)) {
            String number;
            try {
                number = getInitialNumber(intent);
            } catch (PhoneUtils.VoiceMailNumberMissingException ex) {
                if (DBG) log("Error retrieving number using the api getInitialNumber()");
                return false;
            }
            if (mPhone.isOtaSpNumber(number)) {
                if (DBG) log("checkIsOtaCall action ACTION_CALL, it is valid OTA number");
                isOtaCall = true;
            }
        } else if (action.equals(intent.ACTION_MAIN)) {
            if (DBG) log("checkIsOtaCall action ACTION_MAIN");
            boolean isRingingCall = mCM.hasActiveRingingCall();
            if (isRingingCall) {
                if (DBG) log("checkIsOtaCall isRingingCall: " + isRingingCall);
                return false;
            } else if ((app.cdmaOtaInCallScreenUiState.state
                            == CdmaOtaInCallScreenUiState.State.NORMAL)
                    || (app.cdmaOtaInCallScreenUiState.state
                            == CdmaOtaInCallScreenUiState.State.ENDED)) {
                if (DBG) log("checkIsOtaCall action ACTION_MAIN, OTA call already in progress");
                isOtaCall = true;
            } else {
                if (app.cdmaOtaScreenState.otaScreenState !=
                        CdmaOtaScreenState.OtaScreenState.OTA_STATUS_UNDEFINED) {
                    if (DBG) log("checkIsOtaCall action ACTION_MAIN, "
                                 + "OTA call in progress with UNDEFINED");
                    isOtaCall = true;
                }
            }
        }

        if (DBG) log("checkIsOtaCall: isOtaCall =" + isOtaCall);
        if (isOtaCall && (app.otaUtils == null)) {
            if (DBG) log("checkIsOtaCall: creating OtaUtils...");
            app.otaUtils = new OtaUtils(getApplicationContext(),
                                    this, mInCallPanel, mCallCard, mDialer);
        }
        return isOtaCall;
    }

    /**
     * Initialize the OTA State and UI.
     *
     * On Resume, this function is called to check if current call is
     * OTA Call and if it is OTA Call, create OtaUtil object and set
     * InCallScreenMode to OTA Call mode (OTA_NORMAL or OTA_ENDED).
     * As part of initialization, OTA Call Card is inflated.
     * OtaUtil object provides utility apis that InCallScreen calls for OTA Call UI
     * rendering, handling of touck/key events on OTA Screens and handling of
     * Framework events that result in OTA State change
     *
     * @return: true if we are in an OtaCall
     */
    private boolean initOtaState() {
        boolean inOtaCall = false;

        if (TelephonyCapabilities.supportsOtasp(mCM.getDefaultPhone())) {
            final PhoneApp app = PhoneApp.getInstance();

            if ((app.cdmaOtaScreenState == null) || (app.cdmaOtaProvisionData == null)) {
                if (DBG) log("initOtaState func - All CdmaOTA utility classes not initialized");
                return false;
            }

            inOtaCall = checkIsOtaCall(getIntent());
            if (inOtaCall) {
                OtaUtils.CdmaOtaInCallScreenUiState.State cdmaOtaInCallScreenState =
                        app.otaUtils.getCdmaOtaInCallScreenUiState();
                if (cdmaOtaInCallScreenState == OtaUtils.CdmaOtaInCallScreenUiState.State.NORMAL) {
                    if (DBG) log("initOtaState - in OTA Normal mode");
                    setInCallScreenMode(InCallScreenMode.OTA_NORMAL);
                } else if (cdmaOtaInCallScreenState ==
                                OtaUtils.CdmaOtaInCallScreenUiState.State.ENDED) {
                    if (DBG) log("initOtaState - in OTA END mode");
                    setInCallScreenMode(InCallScreenMode.OTA_ENDED);
                } else if (app.cdmaOtaScreenState.otaScreenState ==
                                CdmaOtaScreenState.OtaScreenState.OTA_STATUS_SUCCESS_FAILURE_DLG) {
                    if (DBG) log("initOtaState - set OTA END Mode");
                    setInCallScreenMode(InCallScreenMode.OTA_ENDED);
                } else {
                    if (DBG) log("initOtaState - Set OTA NORMAL Mode");
                    setInCallScreenMode(InCallScreenMode.OTA_NORMAL);
                }
            } else {
                if (app.otaUtils != null) {
                    app.otaUtils.cleanOtaScreen(false);
                }
            }
        }
        return inOtaCall;
    }

    public void updateMenuItems() {
        if (mInCallMenu != null) {
            boolean okToShowMenu =  mInCallMenu.updateItems(mCM);

            if (!okToShowMenu) {
                dismissMenu(true);
            }
        }
    }

    /**
     * Updates and returns the InCallControlState instance.
     */
    public InCallControlState getUpdatedInCallControlState() {
        if (VDBG) {
            log("InCallScreen getUpdatedInCallControlState : ");
            PhoneUtils.dumpCallManager();
        }
        mInCallControlState.update();
        return mInCallControlState;
    }

    /**
     * Updates the background of the InCallScreen to indicate the state of
     * the current call(s).
     */
    private void updateInCallBackground() {
        final boolean hasRingingCall = mCM.hasActiveRingingCall();
        final boolean hasActiveCall = mCM.hasActiveFgCall();
        final boolean hasHoldingCall = mCM.hasActiveBgCall();
        final PhoneApp app = PhoneApp.getInstance();
        final boolean bluetoothActive = app.showBluetoothIndication();

        int backgroundResId = R.drawable.bg_in_call_gradient_unidentified;

        // Possible states of the background are:
        // - bg_in_call_gradient_bluetooth.9.png     // blue
        // - bg_in_call_gradient_connected.9.png     // green
        // - bg_in_call_gradient_ended.9.png         // red
        // - bg_in_call_gradient_on_hold.9.png       // orange
        // - bg_in_call_gradient_unidentified.9.png  // gray

        if (hasRingingCall) {
            // There's an INCOMING (or WAITING) call.
            if (bluetoothActive) {
                backgroundResId = R.drawable.bg_in_call_gradient_bluetooth;
            } else {
                backgroundResId = R.drawable.bg_in_call_gradient_unidentified;
            }
        } else if (hasHoldingCall && !hasActiveCall) {
            // No foreground call, but there is a call on hold.
            backgroundResId = R.drawable.bg_in_call_gradient_on_hold;
        } else {
            // In all cases other than "ringing" and "on hold", the state
            // of the foreground call determines the background.
            final Call.State fgState = mCM.getActiveFgCallState();
            switch (fgState) {
                case ACTIVE:
                case DISCONNECTING:  // Call will disconnect soon, but keep showing
                                     // the normal "connected" background for now.
                    if (bluetoothActive) {
                        backgroundResId = R.drawable.bg_in_call_gradient_bluetooth;
                    } else {
                        backgroundResId = R.drawable.bg_in_call_gradient_connected;
                    }
                    break;

                case DISCONNECTED:
                    backgroundResId = R.drawable.bg_in_call_gradient_ended;
                    break;

                case DIALING:
                case ALERTING:
                    if (bluetoothActive) {
                        backgroundResId = R.drawable.bg_in_call_gradient_bluetooth;
                    } else {
                        backgroundResId = R.drawable.bg_in_call_gradient_unidentified;
                    }
                    break;

                default:
                    // Foreground call is (presumably) IDLE.
                    // We're not usually here at all in this state, but
                    // this *does* happen in some unusual cases (like
                    // while displaying an MMI result).
                    // Use the most generic background.
                    backgroundResId = R.drawable.bg_in_call_gradient_unidentified;
                    break;
            }
        }
        mMainFrame.setBackgroundResource(backgroundResId);
    }

    public void resetInCallScreenMode() {
        if (DBG) log("resetInCallScreenMode - InCallScreenMode set to UNDEFINED");
        setInCallScreenMode(InCallScreenMode.UNDEFINED);
    }

    /**
     * Clear all the fields related to the provider support.
     */
    private void clearProvider() {
        mProviderOverlayVisible = false;
        mProviderLabel = null;
        mProviderIcon = null;
        mProviderGatewayUri = null;
        mProviderAddress = null;
    }

    /**
     * Updates the onscreen hint displayed while the user is dragging one
     * of the handles of the RotarySelector widget used for incoming
     * calls.
     *
     * @param hintTextResId resource ID of the hint text to display,
     *        or 0 if no hint should be visible.
     * @param hintColorResId resource ID for the color of the hint text
     */
    /* package */ void updateSlidingTabHint(int hintTextResId, int hintColorResId) {
        if (VDBG) log("updateRotarySelectorHint(" + hintTextResId + ")...");
        if (mCallCard != null) {
            mCallCard.setRotarySelectorHint(hintTextResId, hintColorResId);
            mCallCard.updateState(mCM);
            // TODO: if hintTextResId == 0, consider NOT clearing the onscreen
            // hint right away, but instead post a delayed handler message to
            // keep it onscreen for an extra second or two.  (This might make
            // the hint more helpful if the user quickly taps one of the
            // handles without dragging at all...)
            // (Or, maybe this should happen completely within the RotarySelector
            // widget, since the widget itself probably wants to keep the colored
            // arrow visible for some extra time also...)
        }
    }

    @Override
    public boolean dispatchPopulateAccessibilityEvent(AccessibilityEvent event) {
        super.dispatchPopulateAccessibilityEvent(event);
        mCallCard.dispatchPopulateAccessibilityEvent(event);
        return true;
    }

    private void log(String msg) {
        Log.d(LOG_TAG, msg);
    }
}<|MERGE_RESOLUTION|>--- conflicted
+++ resolved
@@ -1005,29 +1005,6 @@
 
             mCM.registerForPreciseCallStateChanged(mHandler, PHONE_STATE_CHANGED, null);
             mCM.registerForDisconnect(mHandler, PHONE_DISCONNECT, null);
-<<<<<<< HEAD
-            mPhone.setOnPostDialCharacter(mHandler, POST_ON_DIAL_CHARS, null);
-            mCM.registerForSuppServiceFailed(mHandler, SUPP_SERVICE_FAILED, null);
-    
-            int phoneType = mPhone.getPhoneType();
-            if (phoneType == Phone.PHONE_TYPE_GSM) {
-                mCM.registerForMmiInitiate(mHandler, PhoneApp.MMI_INITIATE, null);
-
-                // register for the MMI complete message.  Upon completion,
-                // PhoneUtils will bring up a system dialog instead of the
-                // message display class in PhoneUtils.displayMMIComplete().
-                // We'll listen for that message too, so that we can finish
-                // the activity at the same time.
-                mCM.registerForMmiComplete(mHandler, PhoneApp.MMI_COMPLETE, null);
-            } else if (phoneType == Phone.PHONE_TYPE_CDMA) {
-                if (DBG) log("Registering for Call Waiting.");
-                mCM.registerForCallWaiting(mHandler, PHONE_CDMA_CALL_WAITING, null);
-                mCM.registerForCdmaOtaStatusChange(mHandler, EVENT_OTA_PROVISION_CHANGE, null);
-            } else {
-                throw new IllegalStateException("Unexpected phone type: " + phoneType);
-            }
-
-=======
             mCM.registerForMmiInitiate(mHandler, PhoneApp.MMI_INITIATE, null);
             // register for the MMI complete message.  Upon completion,
             // PhoneUtils will bring up a system dialog instead of the
@@ -1039,7 +1016,6 @@
             mCM.registerForPostDialCharacter(mHandler, POST_ON_DIAL_CHARS, null);
             mCM.registerForSuppServiceFailed(mHandler, SUPP_SERVICE_FAILED, null);
             mCM.registerForCdmaOtaStatusChange(mHandler, EVENT_OTA_PROVISION_CHANGE, null);
->>>>>>> cccc630a
             mRegisteredForPhoneStates = true;
         }
     }
@@ -2065,10 +2041,6 @@
             if (VDBG) log("handlePostOnDialChar: state = " +
                     state + ", ch = " + ch);
 
-<<<<<<< HEAD
-=======
-            int phoneType = c.getCall().getPhone().getPhoneType();
->>>>>>> cccc630a
             switch (state) {
                 case STARTED:
                     mDialer.stopLocalToneIfNeeded();
