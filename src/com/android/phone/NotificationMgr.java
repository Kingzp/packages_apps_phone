/*
 * Copyright (C) 2006 The Android Open Source Project
 *
 * Licensed under the Apache License, Version 2.0 (the "License");
 * you may not use this file except in compliance with the License.
 * You may obtain a copy of the License at
 *
 *      http://www.apache.org/licenses/LICENSE-2.0
 *
 * Unless required by applicable law or agreed to in writing, software
 * distributed under the License is distributed on an "AS IS" BASIS,
 * WITHOUT WARRANTIES OR CONDITIONS OF ANY KIND, either express or implied.
 * See the License for the specific language governing permissions and
 * limitations under the License.
 */

package com.android.phone;

import android.app.Notification;
import android.app.NotificationManager;
import android.app.PendingIntent;
import android.app.StatusBarManager;
import android.content.AsyncQueryHandler;
import android.content.ComponentName;
import android.content.ContentResolver;
import android.content.Context;
import android.content.Intent;
import android.content.SharedPreferences;
import android.database.Cursor;
import android.media.AudioManager;
import android.net.Uri;
import android.os.PowerManager;
import android.os.SystemClock;
import android.os.SystemProperties;
import android.preference.PreferenceManager;
import android.provider.CallLog.Calls;
import android.provider.ContactsContract.PhoneLookup;
import android.telephony.PhoneNumberUtils;
import android.telephony.ServiceState;
import android.text.TextUtils;
import android.util.Log;
import android.widget.RemoteViews;
import android.widget.Toast;

import com.android.internal.telephony.Call;
import com.android.internal.telephony.CallerInfo;
import com.android.internal.telephony.CallerInfoAsyncQuery;
import com.android.internal.telephony.Connection;
import com.android.internal.telephony.Phone;
import com.android.internal.telephony.PhoneBase;
import com.android.internal.telephony.CallManager;

/**
 * NotificationManager-related utility code for the Phone app.
 *
 * This is a singleton object which acts as the interface to the
 * framework's NotificationManager, and is used to display status bar
 * icons and control other status bar-related behavior.
 *
 * @see PhoneApp.notificationMgr
 */
public class NotificationMgr implements CallerInfoAsyncQuery.OnQueryCompleteListener{
    private static final String LOG_TAG = "NotificationMgr";
    private static final boolean DBG =
            (PhoneApp.DBG_LEVEL >= 1) && (SystemProperties.getInt("ro.debuggable", 0) == 1);

    private static final String[] CALL_LOG_PROJECTION = new String[] {
        Calls._ID,
        Calls.NUMBER,
        Calls.DATE,
        Calls.DURATION,
        Calls.TYPE,
    };

    // notification types
    static final int MISSED_CALL_NOTIFICATION = 1;
    static final int IN_CALL_NOTIFICATION = 2;
    static final int MMI_NOTIFICATION = 3;
    static final int NETWORK_SELECTION_NOTIFICATION = 4;
    static final int VOICEMAIL_NOTIFICATION = 5;
    static final int CALL_FORWARD_NOTIFICATION = 6;
    static final int DATA_DISCONNECTED_ROAMING_NOTIFICATION = 7;
    static final int SELECTED_OPERATOR_FAIL_NOTIFICATION = 8;

    /** The singleton NotificationMgr instance. */
    protected static NotificationMgr sInstance;

    private PhoneApp mApp;
    private Phone mPhone;
    private CallManager mCM;

    protected Context mContext;
    protected NotificationManager mNotificationManager;
    private StatusBarManager mStatusBarManager;
    private PowerManager mPowerManager;
    private Toast mToast;
    private boolean mShowingSpeakerphoneIcon;
    private boolean mShowingMuteIcon;

    public StatusBarHelper statusBarHelper;

    // used to track the missed call counter, default to 0.
    private int mNumberMissedCalls = 0;

    // Currently-displayed resource IDs for some status bar icons (or zero
    // if no notification is active):
    private int mInCallResId;

    // used to track the notification of selected network unavailable
    private boolean mSelectedUnavailableNotify = false;

    // Retry params for the getVoiceMailNumber() call; see updateMwi().
    protected static final int MAX_VM_NUMBER_RETRIES = 5;
    protected static final int VM_NUMBER_RETRY_DELAY_MILLIS = 10000;
    protected int mVmNumberRetriesRemaining = MAX_VM_NUMBER_RETRIES;

    // Query used to look up caller-id info for the "call log" notification.
    private QueryHandler mQueryHandler = null;
    private static final int CALL_LOG_TOKEN = -1;
    private static final int CONTACT_TOKEN = -2;

    /**
     * Private constructor (this is a singleton).
     * @see init()
     */
    protected NotificationMgr(PhoneApp app) {
        mApp = app;
        mContext = app.mContext;
        mNotificationManager =
                (NotificationManager) app.mContext.getSystemService(Context.NOTIFICATION_SERVICE);
        mStatusBarManager =
<<<<<<< HEAD
                (StatusBarManager) app.mContext.getSystemService(Context.STATUS_BAR_SERVICE);
=======
                (StatusBarManager) app.getSystemService(Context.STATUS_BAR_SERVICE);
        mPowerManager =
                (PowerManager) app.getSystemService(Context.POWER_SERVICE);
>>>>>>> 712a4e7c
        mPhone = app.phone;  // TODO: better style to use mCM.getDefaultPhone() everywhere instead
        mCM = app.mCM;
        statusBarHelper = new StatusBarHelper();
    }

    /**
     * Initialize the singleton NotificationMgr instance.
     *
     * This is only done once, at startup, from PhoneApp.onCreate().
     * From then on, the NotificationMgr instance is available via the
     * PhoneApp's public "notificationMgr" field, which is why there's no
     * getInstance() method here.
     */
    /* package */ static NotificationMgr init(PhoneApp app) {
        synchronized (NotificationMgr.class) {
            if (sInstance == null) {
                sInstance = new NotificationMgr(app);
                // Update the notifications that need to be touched at startup.
                sInstance.updateNotificationsAtStartup();
            } else {
                Log.wtf(LOG_TAG, "init() called multiple times!  sInstance = " + sInstance);
            }
            return sInstance;
        }
    }

    /**
     * Helper class that's a wrapper around the framework's
     * StatusBarManager.disable() API.
     *
     * This class is used to control features like:
     *
     *   - Disabling the status bar "notification windowshade"
     *     while the in-call UI is up
     *
     *   - Disabling notification alerts (audible or vibrating)
     *     while a phone call is active
     *
     *   - Disabling navigation via the system bar (the "soft buttons" at
     *     the bottom of the screen on devices with no hard buttons)
     *
     * We control these features through a single point of control to make
     * sure that the various StatusBarManager.disable() calls don't
     * interfere with each other.
     */
    public class StatusBarHelper {
        // Current desired state of status bar / system bar behavior
        private boolean mIsNotificationEnabled = true;
        private boolean mIsExpandedViewEnabled = true;
        private boolean mIsSystemBarNavigationEnabled = true;

        private StatusBarHelper () {
        }

        /**
         * Enables or disables auditory / vibrational alerts.
         *
         * (We disable these any time a voice call is active, regardless
         * of whether or not the in-call UI is visible.)
         */
        public void enableNotificationAlerts(boolean enable) {
            if (mIsNotificationEnabled != enable) {
                mIsNotificationEnabled = enable;
                updateStatusBar();
            }
        }

        /**
         * Enables or disables the expanded view of the status bar
         * (i.e. the ability to pull down the "notification windowshade").
         *
         * (This feature is disabled by the InCallScreen while the in-call
         * UI is active.)
         */
        public void enableExpandedView(boolean enable) {
            if (mIsExpandedViewEnabled != enable) {
                mIsExpandedViewEnabled = enable;
                updateStatusBar();
            }
        }

        /**
         * Enables or disables the navigation via the system bar (the
         * "soft buttons" at the bottom of the screen)
         *
         * (This feature is disabled while an incoming call is ringing,
         * because it's easy to accidentally touch the system bar while
         * pulling the phone out of your pocket.)
         */
        public void enableSystemBarNavigation(boolean enable) {
            if (mIsSystemBarNavigationEnabled != enable) {
                mIsSystemBarNavigationEnabled = enable;
                updateStatusBar();
            }
        }

        /**
         * Updates the status bar to reflect the current desired state.
         */
        private void updateStatusBar() {
            int state = StatusBarManager.DISABLE_NONE;

            if (!mIsExpandedViewEnabled) {
                state |= StatusBarManager.DISABLE_EXPAND;
            }
            if (!mIsNotificationEnabled) {
                state |= StatusBarManager.DISABLE_NOTIFICATION_ALERTS;
            }
            if (!mIsSystemBarNavigationEnabled) {
                // Disable *all* possible navigation via the system bar.
                state |= StatusBarManager.DISABLE_HOME;
                state |= StatusBarManager.DISABLE_RECENT;
                state |= StatusBarManager.DISABLE_BACK;
            }

            if (DBG) log("updateStatusBar: state = 0x" + Integer.toHexString(state));
            mStatusBarManager.disable(state);
        }
    }

    /**
     * Makes sure phone-related notifications are up to date on a
     * freshly-booted device.
     */
    protected void updateNotificationsAtStartup() {
        if (DBG) log("updateNotificationsAtStartup()...");

        // instantiate query handler
        mQueryHandler = new QueryHandler(mContext.getContentResolver());

        // setup query spec, look for all Missed calls that are new.
        StringBuilder where = new StringBuilder("type=");
        where.append(Calls.MISSED_TYPE);
        where.append(" AND new=1");

        // start the query
        if (DBG) log("- start call log query...");
        mQueryHandler.startQuery(CALL_LOG_TOKEN, null, Calls.CONTENT_URI,  CALL_LOG_PROJECTION,
                where.toString(), null, Calls.DEFAULT_SORT_ORDER);

        // Update (or cancel) the in-call notification
        if (DBG) log("- updating in-call notification at startup...");
        updateInCallNotification();

        // Depend on android.app.StatusBarManager to be set to
        // disable(DISABLE_NONE) upon startup.  This will be the
        // case even if the phone app crashes.
    }

    /** The projection to use when querying the phones table */
    static final String[] PHONES_PROJECTION = new String[] {
        PhoneLookup.NUMBER,
        PhoneLookup.DISPLAY_NAME
    };

    /**
     * Class used to run asynchronous queries to re-populate
     * the notifications we care about.
     */
    private class QueryHandler extends AsyncQueryHandler {

        /**
         * Used to store relevant fields for the Missed Call
         * notifications.
         */
        private class NotificationInfo {
            public String name;
            public String number;
            public String label;
            public long date;
        }

        public QueryHandler(ContentResolver cr) {
            super(cr);
        }

        /**
         * Handles the query results.  There are really 2 steps to this,
         * similar to what happens in CallLogActivity.
         *  1. Find the list of missed calls
         *  2. For each call, run a query to retrieve the caller's name.
         */
        @Override
        protected void onQueryComplete(int token, Object cookie, Cursor cursor) {
            // TODO: it would be faster to use a join here, but for the purposes
            // of this small record set, it should be ok.

            // Note that CursorJoiner is not useable here because the number
            // comparisons are not strictly equals; the comparisons happen in
            // the SQL function PHONE_NUMBERS_EQUAL, which is not available for
            // the CursorJoiner.

            // Executing our own query is also feasible (with a join), but that
            // will require some work (possibly destabilizing) in Contacts
            // Provider.

            // At this point, we will execute subqueries on each row just as
            // CallLogActivity.java does.
            switch (token) {
                case CALL_LOG_TOKEN:
                    if (DBG) log("call log query complete.");

                    // initial call to retrieve the call list.
                    if (cursor != null) {
                        while (cursor.moveToNext()) {
                            // for each call in the call log list, create
                            // the notification object and query contacts
                            NotificationInfo n = getNotificationInfo (cursor);

                            if (DBG) log("query contacts for number: " + n.number);

                            mQueryHandler.startQuery(CONTACT_TOKEN, n,
                                    Uri.withAppendedPath(PhoneLookup.CONTENT_FILTER_URI, n.number),
                                    PHONES_PROJECTION, null, null, PhoneLookup.NUMBER);
                        }

                        if (DBG) log("closing call log cursor.");
                        cursor.close();
                    }
                    break;
                case CONTACT_TOKEN:
                    if (DBG) log("contact query complete.");

                    // subqueries to get the caller name.
                    if ((cursor != null) && (cookie != null)){
                        NotificationInfo n = (NotificationInfo) cookie;

                        if (cursor.moveToFirst()) {
                            // we have contacts data, get the name.
                            if (DBG) log("contact :" + n.name + " found for phone: " + n.number);
                            n.name = cursor.getString(
                                    cursor.getColumnIndexOrThrow(PhoneLookup.DISPLAY_NAME));
                        }

                        // send the notification
                        if (DBG) log("sending notification.");
                        notifyMissedCall(n.name, n.number, n.label, n.date);

                        if (DBG) log("closing contact cursor.");
                        cursor.close();
                    }
                    break;
                default:
            }
        }

        /**
         * Factory method to generate a NotificationInfo object given a
         * cursor from the call log table.
         */
        private final NotificationInfo getNotificationInfo(Cursor cursor) {
            NotificationInfo n = new NotificationInfo();
            n.name = null;
            n.number = cursor.getString(cursor.getColumnIndexOrThrow(Calls.NUMBER));
            n.label = cursor.getString(cursor.getColumnIndexOrThrow(Calls.TYPE));
            n.date = cursor.getLong(cursor.getColumnIndexOrThrow(Calls.DATE));

            // make sure we update the number depending upon saved values in
            // CallLog.addCall().  If either special values for unknown or
            // private number are detected, we need to hand off the message
            // to the missed call notification.
            if ( (n.number.equals(CallerInfo.UNKNOWN_NUMBER)) ||
                 (n.number.equals(CallerInfo.PRIVATE_NUMBER)) ||
                 (n.number.equals(CallerInfo.PAYPHONE_NUMBER)) ) {
                n.number = null;
            }

            if (DBG) log("NotificationInfo constructed for number: " + n.number);

            return n;
        }
    }

    /**
     * Configures a Notification to emit the blinky green message-waiting/
     * missed-call signal.
     */
    protected static void configureLedNotification(Notification note) {
        note.flags |= Notification.FLAG_SHOW_LIGHTS;
        note.defaults |= Notification.DEFAULT_LIGHTS;
    }

    /**
     * Displays a notification about a missed call.
     *
     * @param nameOrNumber either the contact name, or the phone number if no contact
     * @param label the label of the number if nameOrNumber is a name, null if it is a number
     */
    void notifyMissedCall(String name, String number, String label, long date) {
        // When the user clicks this notification, we go to the call log.
        final Intent callLogIntent = PhoneApp.createCallLogIntent();

        // Never display the missed call notification on non-voice-capable
        // devices, even if the device does somehow manage to get an
        // incoming call.
        if (!PhoneApp.sVoiceCapable) {
            if (DBG) log("notifyMissedCall: non-voice-capable device, not posting notification");
            return;
        }

        // title resource id
        int titleResId;
        // the text in the notification's line 1 and 2.
        String expandedText, callName;

        // increment number of missed calls.
        mNumberMissedCalls++;

        // get the name for the ticker text
        // i.e. "Missed call from <caller name or number>"
        if (name != null && TextUtils.isGraphic(name)) {
            callName = name;
        } else if (!TextUtils.isEmpty(number)){
            callName = number;
        } else {
            // use "unknown" if the caller is unidentifiable.
            callName = mContext.getString(R.string.unknown);
        }

        // display the first line of the notification:
        // 1 missed call: call name
        // more than 1 missed call: <number of calls> + "missed calls"
        if (mNumberMissedCalls == 1) {
            titleResId = R.string.notification_missedCallTitle;
            expandedText = callName;
        } else {
            titleResId = R.string.notification_missedCallsTitle;
            expandedText = mContext.getString(R.string.notification_missedCallsMsg,
                    mNumberMissedCalls);
        }

        // make the notification
        Notification note = new Notification(
                android.R.drawable.stat_notify_missed_call, // icon
                mContext.getString(R.string.notification_missedCallTicker, callName), // tickerText
                date // when
                );
        note.setLatestEventInfo(mContext, mContext.getText(titleResId), expandedText,
                PendingIntent.getActivity(mContext, 0, callLogIntent, 0));
        note.flags |= Notification.FLAG_AUTO_CANCEL;
        // This intent will be called when the notification is dismissed.
        // It will take care of clearing the list of missed calls.
        note.deleteIntent = createClearMissedCallsIntent();

        configureLedNotification(note);
        mNotificationManager.notify(MISSED_CALL_NOTIFICATION, note);
    }

    /** Returns an intent to be invoked when the missed call notification is cleared. */
    private PendingIntent createClearMissedCallsIntent() {
        Intent intent = new Intent(mContext, ClearMissedCallsService.class);
        intent.setAction(ClearMissedCallsService.ACTION_CLEAR_MISSED_CALLS);
        return PendingIntent.getService(mContext, 0, intent, 0);
    }

    /**
     * Cancels the "missed call" notification.
     *
     * @see ITelephony.cancelMissedCallsNotification()
     */
    void cancelMissedCallNotification() {
        Log.w(LOG_TAG, "updateInCallNotification: null connection, can't set exp view line 1.");
        // reset the number of missed calls to 0.
        mNumberMissedCalls = 0;
        mNotificationManager.cancel(MISSED_CALL_NOTIFICATION);
    }

    private void notifySpeakerphone() {
        if (!mShowingSpeakerphoneIcon) {
            mStatusBarManager.setIcon("speakerphone", android.R.drawable.stat_sys_speakerphone, 0,
                    mContext.getString(R.string.accessibility_speakerphone_enabled));
            mShowingSpeakerphoneIcon = true;
        }
    }

    private void cancelSpeakerphone() {
        if (mShowingSpeakerphoneIcon) {
            mStatusBarManager.removeIcon("speakerphone");
            mShowingSpeakerphoneIcon = false;
        }
    }

    /**
     * Shows or hides the "speakerphone" notification in the status bar,
     * based on the actual current state of the speaker.
     *
     * If you already know the current speaker state (e.g. if you just
     * called AudioManager.setSpeakerphoneOn() yourself) then you should
     * directly call {@link updateSpeakerNotification(boolean)} instead.
     *
     * (But note that the status bar icon is *never* shown while the in-call UI
     * is active; it only appears if you bail out to some other activity.)
     */
    public void updateSpeakerNotification() {
        AudioManager audioManager = (AudioManager) mContext.getSystemService(Context.AUDIO_SERVICE);
        boolean showNotification =
                (mCM.getState() == Phone.State.OFFHOOK) && audioManager.isSpeakerphoneOn();

        if (DBG) log(showNotification
                     ? "updateSpeakerNotification: speaker ON"
                     : "updateSpeakerNotification: speaker OFF (or not offhook)");

        updateSpeakerNotification(showNotification);
    }

    /**
     * Shows or hides the "speakerphone" notification in the status bar.
     *
     * @param showNotification if true, call notifySpeakerphone();
     *                         if false, call cancelSpeakerphone().
     *
     * Use {@link updateSpeakerNotification()} to update the status bar
     * based on the actual current state of the speaker.
     *
     * (But note that the status bar icon is *never* shown while the in-call UI
     * is active; it only appears if you bail out to some other activity.)
     */
    public void updateSpeakerNotification(boolean showNotification) {
        if (DBG) log("updateSpeakerNotification(" + showNotification + ")...");

        // Regardless of the value of the showNotification param, suppress
        // the status bar icon if the the InCallScreen is the foreground
        // activity, since the in-call UI already provides an onscreen
        // indication of the speaker state.  (This reduces clutter in the
        // status bar.)
        if (mApp.isShowingCallScreen()) {
            cancelSpeakerphone();
            return;
        }

        if (showNotification) {
            notifySpeakerphone();
        } else {
            cancelSpeakerphone();
        }
    }

    private void notifyMute() {
        if (!mShowingMuteIcon) {
            mStatusBarManager.setIcon("mute", android.R.drawable.stat_notify_call_mute, 0,
                    mContext.getString(R.string.accessibility_call_muted));
            mShowingMuteIcon = true;
        }
    }

    private void cancelMute() {
        if (mShowingMuteIcon) {
            mStatusBarManager.removeIcon("mute");
            mShowingMuteIcon = false;
        }
    }

    /**
     * Shows or hides the "mute" notification in the status bar,
     * based on the current mute state of the Phone.
     *
     * (But note that the status bar icon is *never* shown while the in-call UI
     * is active; it only appears if you bail out to some other activity.)
     */
    void updateMuteNotification() {
        // Suppress the status bar icon if the the InCallScreen is the
        // foreground activity, since the in-call UI already provides an
        // onscreen indication of the mute state.  (This reduces clutter
        // in the status bar.)
        if (mApp.isShowingCallScreen()) {
            cancelMute();
            return;
        }

        if ((mCM.getState() == Phone.State.OFFHOOK) && PhoneUtils.getMute()) {
            if (DBG) log("updateMuteNotification: MUTED");
            notifyMute();
        } else {
            if (DBG) log("updateMuteNotification: not muted (or not offhook)");
            cancelMute();
        }
    }

    /**
     * Updates the phone app's status bar notification based on the
     * current telephony state, or cancels the notification if the phone
     * is totally idle.
     *
     * This method will never actually launch the incoming-call UI.
     * (Use updateNotificationAndLaunchIncomingCallUi() for that.)
     */
    public void updateInCallNotification() {
        // allowFullScreenIntent=false means *don't* allow the incoming
        // call UI to be launched.
        updateInCallNotification(false);
    }

    /**
     * Updates the phone app's status bar notification *and* launches the
     * incoming call UI in response to a new incoming call.
     *
     * This is just like updateInCallNotification(), with one exception:
     * If an incoming call is ringing (or call-waiting), the notification
     * will also include a "fullScreenIntent" that will cause the
     * InCallScreen to be launched immediately, unless the current
     * foreground activity is marked as "immersive".
     *
     * (This is the mechanism that actually brings up the incoming call UI
     * when we receive a "new ringing connection" event from the telephony
     * layer.)
     *
     * Watch out: this method should ONLY be called directly from the code
     * path in CallNotifier that handles the "new ringing connection"
     * event from the telephony layer.  All other places that update the
     * in-call notification (like for phone state changes) should call
     * updateInCallNotification() instead.  (This ensures that we don't
     * end up launching the InCallScreen multiple times for a single
     * incoming call, which could cause slow responsiveness and/or visible
     * glitches.)
     *
     * Also note that this method is safe to call even if the phone isn't
     * actually ringing (or, more likely, if an incoming call *was*
     * ringing briefly but then disconnected).  In that case, we'll simply
     * update or cancel the in-call notification based on the current
     * phone state.
     *
     * @see updateInCallNotification()
     */
    public void updateNotificationAndLaunchIncomingCallUi() {
        // Set allowFullScreenIntent=true to indicate that we *should*
        // launch the incoming call UI if necessary.
        updateInCallNotification(true);
    }

    /**
     * Helper method for updateInCallNotification() and
     * updateNotificationAndLaunchIncomingCallUi(): Update the phone app's
     * status bar notification based on the current telephony state, or
     * cancels the notification if the phone is totally idle.
     *
     * @param allowLaunchInCallScreen If true, *and* an incoming call is
     *   ringing, the notification will include a "fullScreenIntent"
     *   pointing at the InCallScreen (which will cause the InCallScreen
     *   to be launched.)
     *   Watch out: This should be set to true *only* when directly
     *   handling the "new ringing connection" event from the telephony
     *   layer (see updateNotificationAndLaunchIncomingCallUi().)
     */
    private void updateInCallNotification(boolean allowFullScreenIntent) {
        int resId;
        if (DBG) log("updateInCallNotification(allowFullScreenIntent = "
                     + allowFullScreenIntent + ")...");

        // Never display the "ongoing call" notification on
        // non-voice-capable devices, even if the phone is actually
        // offhook (like during a non-interactive OTASP call.)
        if (!PhoneApp.sVoiceCapable) {
            if (DBG) log("- non-voice-capable device; suppressing notification.");
            return;
        }

        // If the phone is idle, completely clean up all call-related
        // notifications.
        if (mCM.getState() == Phone.State.IDLE) {
            cancelInCall();
            cancelMute();
            cancelSpeakerphone();
            return;
        }

        final boolean hasRingingCall = mCM.hasActiveRingingCall();
        final boolean hasActiveCall = mCM.hasActiveFgCall();
        final boolean hasHoldingCall = mCM.hasActiveBgCall();
        if (DBG) {
            log("  - hasRingingCall = " + hasRingingCall);
            log("  - hasActiveCall = " + hasActiveCall);
            log("  - hasHoldingCall = " + hasHoldingCall);
        }

        // Suppress the in-call notification if the InCallScreen is the
        // foreground activity, since it's already obvious that you're on a
        // call.  (The status bar icon is needed only if you navigate *away*
        // from the in-call UI.)
        boolean suppressNotification = mApp.isShowingCallScreen();
        // if (DBG) log("- suppressNotification: initial value: " + suppressNotification);

        // Additionally, suppress the notification if the screen is off.
        // (Of course no UI is visible at this point(!) -- we're doing
        // this purely to avoid a brief flicker of the icon in the status
        // bar when the screen turns back on (due to the prox sensor, for
        // example) while still on the InCallScreen.)
        boolean isScreenOn = mPowerManager.isScreenOn();
        // if (DBG) log("  - suppressNotification: isScreenOn = " + isScreenOn);
        if (!isScreenOn) suppressNotification = true;

        // ...except for a couple of cases where we *never* suppress the
        // notification:
        //
        //   - If there's an incoming ringing call: always show the
        //     notification, since the in-call notification is what actually
        //     launches the incoming call UI in the first place (see
        //     notification.fullScreenIntent below.)  This makes sure that we'll
        //     correctly handle the case where a new incoming call comes in but
        //     the InCallScreen is already in the foreground.
        if (hasRingingCall) suppressNotification = false;

        //   - If "voice privacy" mode is active: always show the notification,
        //     since that's the only "voice privacy" indication we have.
        boolean enhancedVoicePrivacy = mApp.notifier.getVoicePrivacyState();
        // if (DBG) log("updateInCallNotification: enhancedVoicePrivacy = " + enhancedVoicePrivacy);
        if (enhancedVoicePrivacy) suppressNotification = false;

        if (suppressNotification) {
            if (DBG) log("- suppressNotification = true; reducing clutter in status bar...");
            cancelInCall();
            // Suppress the mute and speaker status bar icons too
            // (also to reduce clutter in the status bar.)
            cancelSpeakerphone();
            cancelMute();
            return;
        }

        // Display the appropriate icon in the status bar,
        // based on the current phone and/or bluetooth state.

        if (hasRingingCall) {
            // There's an incoming ringing call.
            resId = R.drawable.stat_sys_phone_call_ringing;
        } else if (!hasActiveCall && hasHoldingCall) {
            // There's only one call, and it's on hold.
            if (enhancedVoicePrivacy) {
                resId = R.drawable.stat_sys_vp_phone_call_on_hold;
            } else {
                resId = R.drawable.stat_sys_phone_call_on_hold;
            }
        } else if (mApp.showBluetoothIndication()) {
            // Bluetooth is active.
            if (enhancedVoicePrivacy) {
                resId = R.drawable.stat_sys_vp_phone_call_bluetooth;
            } else {
                resId = R.drawable.stat_sys_phone_call_bluetooth;
            }
        } else {
            if (enhancedVoicePrivacy) {
                resId = R.drawable.stat_sys_vp_phone_call;
            } else {
                resId = R.drawable.stat_sys_phone_call;
            }
        }

        // Note we can't just bail out now if (resId == mInCallResId),
        // since even if the status icon hasn't changed, some *other*
        // notification-related info may be different from the last time
        // we were here (like the caller-id info of the foreground call,
        // if the user swapped calls...)

        if (DBG) log("- Updating status bar icon: resId = " + resId);
        mInCallResId = resId;

        // The icon in the expanded view is the same as in the status bar.
        int expandedViewIcon = mInCallResId;

        // Even if both lines are in use, we only show a single item in
        // the expanded Notifications UI.  It's labeled "Ongoing call"
        // (or "On hold" if there's only one call, and it's on hold.)
        // Also, we don't have room to display caller-id info from two
        // different calls.  So if both lines are in use, display info
        // from the foreground call.  And if there's a ringing call,
        // display that regardless of the state of the other calls.

        Call currentCall;
        if (hasRingingCall) {
            currentCall = mCM.getFirstActiveRingingCall();
        } else if (hasActiveCall) {
            currentCall = mCM.getActiveFgCall();
        } else {
            currentCall = mCM.getFirstActiveBgCall();
        }
        Connection currentConn = currentCall.getEarliestConnection();

        Notification notification = new Notification();
        notification.icon = mInCallResId;
        notification.flags |= Notification.FLAG_ONGOING_EVENT;

        // PendingIntent that can be used to launch the InCallScreen.  The
        // system fires off this intent if the user pulls down the windowshade
        // and clicks the notification's expanded view.  It's also used to
        // launch the InCallScreen immediately when when there's an incoming
        // call (see the "fullScreenIntent" field below).
        PendingIntent inCallPendingIntent =
                PendingIntent.getActivity(mContext, 0,
                                          PhoneApp.getInstance().createInCallIntent(
                                          currentCall.getPhone().getSubscription()), 0);
        notification.contentIntent = inCallPendingIntent;

        // When expanded, the "Ongoing call" notification is (visually)
        // different from most other Notifications, so we need to use a
        // custom view hierarchy.
        // Our custom view, which includes an icon (either "ongoing call" or
        // "on hold") and 2 lines of text: (1) the label (either "ongoing
        // call" with time counter, or "on hold), and (2) the compact name of
        // the current Connection.
        RemoteViews contentView = new RemoteViews(mContext.getPackageName(),
                                                   R.layout.ongoing_call_notification);
        contentView.setImageViewResource(R.id.icon, expandedViewIcon);

        // if the connection is valid, then build what we need for the
        // first line of notification information, and start the chronometer.
        // Otherwise, don't bother and just stick with line 2.
        if (currentConn != null) {
            // Determine the "start time" of the current connection, in terms
            // of the SystemClock.elapsedRealtime() timebase (which is what
            // the Chronometer widget needs.)
            //   We can't use currentConn.getConnectTime(), because (1) that's
            // in the currentTimeMillis() time base, and (2) it's zero when
            // the phone first goes off hook, since the getConnectTime counter
            // doesn't start until the DIALING -> ACTIVE transition.
            //   Instead we start with the current connection's duration,
            // and translate that into the elapsedRealtime() timebase.
            long callDurationMsec = currentConn.getDurationMillis();
            long chronometerBaseTime = SystemClock.elapsedRealtime() - callDurationMsec;

            // Line 1 of the expanded view (in bold text):
            String expandedViewLine1;
            if (hasRingingCall) {
                // Incoming call is ringing.
                // Note this isn't a format string!  (We want "Incoming call"
                // here, not "Incoming call (1:23)".)  But that's OK; if you
                // call String.format() with more arguments than format
                // specifiers, the extra arguments are ignored.
                expandedViewLine1 = mContext.getString(R.string.notification_incoming_call);
            } else if (hasHoldingCall && !hasActiveCall) {
                // Only one call, and it's on hold.
                // Note this isn't a format string either (see comment above.)
                expandedViewLine1 = mContext.getString(R.string.notification_on_hold);
            } else {
                // Normal ongoing call.
                // Format string with a "%s" where the current call time should go.
                expandedViewLine1 = mContext.getString(R.string.notification_ongoing_call_format);
            }

            if (DBG) log("- Updating expanded view: line 1 '" + /*expandedViewLine1*/ "xxxxxxx" + "'");

            // Text line #1 is actually a Chronometer, not a plain TextView.
            // We format the elapsed time of the current call into a line like
            // "Ongoing call (01:23)".
            contentView.setChronometer(R.id.text1,
                                       chronometerBaseTime,
                                       expandedViewLine1,
                                       true);
        } else if (DBG) {
            Log.w(LOG_TAG, "updateInCallNotification: null connection, can't set exp view line 1.");
        }

        // display conference call string if this call is a conference
        // call, otherwise display the connection information.

        // Line 2 of the expanded view (smaller text).  This is usually a
        // contact name or phone number.
        String expandedViewLine2 = "";
        // TODO: it may not make sense for every point to make separate
        // checks for isConferenceCall, so we need to think about
        // possibly including this in startGetCallerInfo or some other
        // common point.
        if (PhoneUtils.isConferenceCall(currentCall)) {
            // if this is a conference call, just use that as the caller name.
            expandedViewLine2 = mContext.getString(R.string.card_title_conf_call);
        } else {
            // If necessary, start asynchronous query to do the caller-id lookup.
            PhoneUtils.CallerInfoToken cit =
                PhoneUtils.startGetCallerInfo(mContext, currentCall, this, this);
            expandedViewLine2 = PhoneUtils.getCompactNameFromCallerInfo(cit.currentInfo, mContext);
            // Note: For an incoming call, the very first time we get here we
            // won't have a contact name yet, since we only just started the
            // caller-id query.  So expandedViewLine2 will start off as a raw
            // phone number, but we'll update it very quickly when the query
            // completes (see onQueryComplete() below.)
        }

        if (DBG) log("- Updating expanded view: line 2 '" + /*expandedViewLine2*/ "xxxxxxx" + "'");
        contentView.setTextViewText(R.id.title, expandedViewLine2);
        notification.contentView = contentView;

        // TODO: We also need to *update* this notification in some cases,
        // like when a call ends on one line but the other is still in use
        // (ie. make sure the caller info here corresponds to the active
        // line), and maybe even when the user swaps calls (ie. if we only
        // show info here for the "current active call".)

        // Activate a couple of special Notification features if an
        // incoming call is ringing:
        if (hasRingingCall || hasActiveCall) {
            if (DBG) log("- Using hi-pri notification for ringing call!");

            // This is a high-priority event that should be shown even if the
            // status bar is hidden or if an immersive activity is running.
            notification.flags |= Notification.FLAG_HIGH_PRIORITY;

            // If an immersive activity is running, we have room for a single
            // line of text in the small notification popup window.
            // We use expandedViewLine2 for this (i.e. the name or number of
            // the incoming caller), since that's more relevant than
            // expandedViewLine1 (which is something generic like "Incoming
            // call".)
            notification.tickerText = expandedViewLine2;

            if (allowFullScreenIntent) {
                // Ok, we actually want to launch the incoming call
                // UI at this point (in addition to simply posting a notification
                // to the status bar).  Setting fullScreenIntent will cause
                // the InCallScreen to be launched immediately *unless* the
                // current foreground activity is marked as "immersive".
                if (DBG) log("- Setting fullScreenIntent: " + inCallPendingIntent);
                notification.fullScreenIntent = inCallPendingIntent;

                // Ugly hack alert:
                //
                // The NotificationManager has the (undocumented) behavior
                // that it will *ignore* the fullScreenIntent field if you
                // post a new Notification that matches the ID of one that's
                // already active.  Unfortunately this is exactly what happens
                // when you get an incoming call-waiting call:  the
                // "ongoing call" notification is already visible, so the
                // InCallScreen won't get launched in this case!
                // (The result: if you bail out of the in-call UI while on a
                // call and then get a call-waiting call, the incoming call UI
                // won't come up automatically.)
                //
                // The workaround is to just notice this exact case (this is a
                // call-waiting call *and* the InCallScreen is not in the
                // foreground) and manually cancel the in-call notification
                // before (re)posting it.
                //
                // TODO: there should be a cleaner way of avoiding this
                // problem (see discussion in bug 3184149.)
                Call ringingCall = mCM.getFirstActiveRingingCall();
                if ((ringingCall.getState() == Call.State.WAITING) && !mApp.isShowingCallScreen()) {
                    Log.i(LOG_TAG, "updateInCallNotification: call-waiting! force relaunch...");
                    // Cancel the IN_CALL_NOTIFICATION immediately before
                    // (re)posting it; this seems to force the
                    // NotificationManager to launch the fullScreenIntent.
                    mNotificationManager.cancel(IN_CALL_NOTIFICATION);
                }
            }
        }

        if (DBG) log("Notifying IN_CALL_NOTIFICATION: " + notification);
        mNotificationManager.notify(IN_CALL_NOTIFICATION,
                                notification);

        // Finally, refresh the mute and speakerphone notifications (since
        // some phone state changes can indirectly affect the mute and/or
        // speaker state).
        updateSpeakerNotification();
        updateMuteNotification();
    }

    /**
     * Implemented for CallerInfoAsyncQuery.OnQueryCompleteListener interface.
     * refreshes the contentView when called.
     */
    public void onQueryComplete(int token, Object cookie, CallerInfo ci){
        if (DBG) log("CallerInfo query complete (for NotificationMgr), "
                     + "updating in-call notification..");
        if (DBG) log("- cookie: " + cookie);
        if (DBG) log("- ci: " + ci);

        if (cookie == this) {
            // Ok, this is the caller-id query we fired off in
            // updateInCallNotification(), presumably when an incoming call
            // first appeared.  If the caller-id info matched any contacts,
            // compactName should now be a real person name rather than a raw
            // phone number:
            if (DBG) log("- compactName is now: "
                         + PhoneUtils.getCompactNameFromCallerInfo(ci, mContext));

            // Now that our CallerInfo object has been fully filled-in,
            // refresh the in-call notification.
            if (DBG) log("- updating notification after query complete...");
            updateInCallNotification();
        } else {
            Log.w(LOG_TAG, "onQueryComplete: caller-id query from unknown source! "
                  + "cookie = " + cookie);
        }
    }

    /**
     * Take down the in-call notification.
     * @see updateInCallNotification()
     */
    private void cancelInCall() {
        if (DBG) log("cancelInCall()...");
        mNotificationManager.cancel(IN_CALL_NOTIFICATION);
        mInCallResId = 0;
    }

    /**
     * Completely take down the in-call notification *and* the mute/speaker
     * notifications as well, to indicate that the phone is now idle.
     */
    /* package */ void cancelCallInProgressNotifications() {
        if (DBG) log("cancelCallInProgressNotifications()...");
        if (mInCallResId == 0) {
            return;
        }

        if (DBG) log("cancelCallInProgressNotifications: " + mInCallResId);
        cancelInCall();
        cancelMute();
        cancelSpeakerphone();
    }

    /**
     * Updates the message waiting indicator (voicemail) notification.
     *
     * @param visible true if there are messages waiting
     */
    /* package */ void updateMwi(boolean visible) {
        if (DBG) log("updateMwi(): " + visible);
        if (visible) {
            int resId = android.R.drawable.stat_notify_voicemail;

            // This Notification can get a lot fancier once we have more
            // information about the current voicemail messages.
            // (For example, the current voicemail system can't tell
            // us the caller-id or timestamp of a message, or tell us the
            // message count.)

            // But for now, the UI is ultra-simple: if the MWI indication
            // is supposed to be visible, just show a single generic
            // notification.

            String notificationTitle = mContext.getString(R.string.notification_voicemail_title);
            String vmNumber = mPhone.getVoiceMailNumber();
            if (DBG) log("- got vm number: '" + vmNumber + "'");

            // Watch out: vmNumber may be null, for two possible reasons:
            //
            //   (1) This phone really has no voicemail number
            //
            //   (2) This phone *does* have a voicemail number, but
            //       the SIM isn't ready yet.
            //
            // Case (2) *does* happen in practice if you have voicemail
            // messages when the device first boots: we get an MWI
            // notification as soon as we register on the network, but the
            // SIM hasn't finished loading yet.
            //
            // So handle case (2) by retrying the lookup after a short
            // delay.

            if ((vmNumber == null) && !mPhone.getIccRecordsLoaded()) {
                if (DBG) log("- Null vm number: SIM records not loaded (yet)...");

                // TODO: rather than retrying after an arbitrary delay, it
                // would be cleaner to instead just wait for a
                // SIM_RECORDS_LOADED notification.
                // (Unfortunately right now there's no convenient way to
                // get that notification in phone app code.  We'd first
                // want to add a call like registerForSimRecordsLoaded()
                // to Phone.java and GSMPhone.java, and *then* we could
                // listen for that in the CallNotifier class.)

                // Limit the number of retries (in case the SIM is broken
                // or missing and can *never* load successfully.)
                if (mVmNumberRetriesRemaining-- > 0) {
                    if (DBG) log("  - Retrying in " + VM_NUMBER_RETRY_DELAY_MILLIS + " msec...");
                    mApp.notifier.sendMwiChangedDelayed(VM_NUMBER_RETRY_DELAY_MILLIS);
                    return;
                } else {
                    Log.w(LOG_TAG, "NotificationMgr.updateMwi: getVoiceMailNumber() failed after "
                          + MAX_VM_NUMBER_RETRIES + " retries; giving up.");
                    // ...and continue with vmNumber==null, just as if the
                    // phone had no VM number set up in the first place.
                }
            }

            if (TelephonyCapabilities.supportsVoiceMessageCount(mPhone)) {
                int vmCount = mPhone.getVoiceMessageCount();
                String titleFormat = mContext.getString(R.string.notification_voicemail_title_count);
                notificationTitle = String.format(titleFormat, vmCount);
            }

            String notificationText;
            if (TextUtils.isEmpty(vmNumber)) {
                notificationText = mContext.getString(
                        R.string.notification_voicemail_no_vm_number);
            } else {
                notificationText = String.format(
                        mContext.getString(R.string.notification_voicemail_text_format),
                        PhoneNumberUtils.formatNumber(vmNumber));
            }

            Intent intent = new Intent(Intent.ACTION_CALL,
                    Uri.fromParts(Constants.SCHEME_VOICEMAIL, "", null));
            PendingIntent pendingIntent = PendingIntent.getActivity(mContext, 0, intent, 0);

            Notification notification = new Notification(
                    resId,  // icon
                    null, // tickerText
                    System.currentTimeMillis()  // Show the time the MWI notification came in,
                                                // since we don't know the actual time of the
                                                // most recent voicemail message
                    );
            notification.setLatestEventInfo(
                    mContext,  // context
                    notificationTitle,  // contentTitle
                    notificationText,  // contentText
                    pendingIntent  // contentIntent
                    );
            notification.defaults |= Notification.DEFAULT_SOUND;

            SharedPreferences prefs = PreferenceManager.getDefaultSharedPreferences(mContext);
            String vibrateWhen = prefs.getString(
                    CallFeaturesSetting.BUTTON_VOICEMAIL_NOTIFICATION_VIBRATE_WHEN_KEY, "never");
            boolean vibrateAlways = vibrateWhen.equals("always");
            boolean vibrateSilent = vibrateWhen.equals("silent");
            AudioManager audioManager =
                    (AudioManager) mContext.getSystemService(Context.AUDIO_SERVICE);
            boolean nowSilent = audioManager.getRingerMode() == AudioManager.RINGER_MODE_VIBRATE;
            if (vibrateAlways || (vibrateSilent && nowSilent)) {
                notification.defaults |= Notification.DEFAULT_VIBRATE;
            }

            notification.flags |= Notification.FLAG_NO_CLEAR;
            configureLedNotification(notification);
            mNotificationManager.notify(VOICEMAIL_NOTIFICATION, notification);
        } else {
            mNotificationManager.cancel(VOICEMAIL_NOTIFICATION);
        }
    }

    /**
     * Updates the message call forwarding indicator notification.
     *
     * @param visible true if there are messages waiting
     */
    /* package */ void updateCfi(boolean visible) {
        if (DBG) log("updateCfi(): " + visible);
        if (visible) {
            // If Unconditional Call Forwarding (forward all calls) for VOICE
            // is enabled, just show a notification.  We'll default to expanded
            // view for now, so the there is less confusion about the icon.  If
            // it is deemed too weird to have CF indications as expanded views,
            // then we'll flip the flag back.

            // TODO: We may want to take a look to see if the notification can
            // display the target to forward calls to.  This will require some
            // effort though, since there are multiple layers of messages that
            // will need to propagate that information.

            Notification notification;
            final boolean showExpandedNotification = true;
            if (showExpandedNotification) {
                Intent intent = new Intent(Intent.ACTION_MAIN);
                intent.addFlags(Intent.FLAG_ACTIVITY_NEW_TASK);
                intent.setClassName("com.android.phone",
                        "com.android.phone.CallFeaturesSetting");

                notification = new Notification(
                        R.drawable.stat_sys_phone_call_forward,  // icon
                        null, // tickerText
                        0); // The "timestamp" of this notification is meaningless;
                            // we only care about whether CFI is currently on or not.
                notification.setLatestEventInfo(
                        mContext, // context
                        mContext.getString(R.string.labelCF), // expandedTitle
                        mContext.getString(R.string.sum_cfu_enabled_indicator), // expandedText
                        PendingIntent.getActivity(mContext, 0, intent, 0)); // contentIntent
            } else {
                notification = new Notification(
                        R.drawable.stat_sys_phone_call_forward,  // icon
                        null,  // tickerText
                        System.currentTimeMillis()  // when
                        );
            }

            notification.flags |= Notification.FLAG_ONGOING_EVENT;  // also implies FLAG_NO_CLEAR

            mNotificationManager.notify(
                    CALL_FORWARD_NOTIFICATION,
                    notification);
        } else {
            mNotificationManager.cancel(CALL_FORWARD_NOTIFICATION);
        }
    }

    /**
     * Shows the "data disconnected due to roaming" notification, which
     * appears when you lose data connectivity because you're roaming and
     * you have the "data roaming" feature turned off.
     */
    /* package */ void showDataDisconnectedRoaming() {
        if (DBG) log("showDataDisconnectedRoaming()...");

        Intent intent = new Intent(mContext,
                com.android.phone.Settings.class);  // "Mobile network settings" screen / dialog

        Notification notification = new Notification(
                android.R.drawable.stat_sys_warning, // icon
                null, // tickerText
                System.currentTimeMillis());
        notification.setLatestEventInfo(
                mContext, // Context
                mContext.getString(R.string.roaming), // expandedTitle
                mContext.getString(R.string.roaming_reenable_message), // expandedText
                PendingIntent.getActivity(mContext, 0, intent, 0)); // contentIntent

        mNotificationManager.notify(
                DATA_DISCONNECTED_ROAMING_NOTIFICATION,
                notification);
    }

    /**
     * Turns off the "data disconnected due to roaming" notification.
     */
    /* package */ void hideDataDisconnectedRoaming() {
        if (DBG) log("hideDataDisconnectedRoaming()...");
        mNotificationManager.cancel(DATA_DISCONNECTED_ROAMING_NOTIFICATION);
    }

    /**
     * Display the network selection "no service" notification
     * @param operator is the numeric operator number
     */
     private void showNetworkSelection(String operator) {
        if (DBG) log("showNetworkSelection(" + operator + ")...");

        String titleText = mContext.getString(
                R.string.notification_network_selection_title);
        String expandedText = mContext.getString(
                R.string.notification_network_selection_text, operator);

        Notification notification = new Notification();
        notification.icon = android.R.drawable.stat_sys_warning;
        notification.when = 0;
        notification.flags = Notification.FLAG_ONGOING_EVENT;
        notification.tickerText = null;

        // create the target network operators settings intent
        Intent intent = new Intent(Intent.ACTION_MAIN);
        intent.setFlags(Intent.FLAG_ACTIVITY_NEW_TASK |
                Intent.FLAG_ACTIVITY_RESET_TASK_IF_NEEDED);
        // Use NetworkSetting to handle the selection intent
        intent.setComponent(new ComponentName("com.android.phone",
                "com.android.phone.NetworkSetting"));
        PendingIntent pi = PendingIntent.getActivity(mContext, 0, intent, 0);

        notification.setLatestEventInfo(mContext, titleText, expandedText, pi);

        mNotificationManager.notify(SELECTED_OPERATOR_FAIL_NOTIFICATION, notification);
    }

    /**
     * Turn off the network selection "no service" notification
     */
    private void cancelNetworkSelection() {
        if (DBG) log("cancelNetworkSelection()...");
        mNotificationManager.cancel(SELECTED_OPERATOR_FAIL_NOTIFICATION);
    }

    /**
     * Update notification about no service of user selected operator
     *
     * @param serviceState Phone service state
     */
    void updateNetworkSelection(int serviceState, Phone phone) {
        if (TelephonyCapabilities.supportsNetworkSelection(phone)) {
            // get the shared preference of network_selection.
            // empty is auto mode, otherwise it is the operator alpha name
            // in case there is no operator name, check the operator numeric
            SharedPreferences sp =
                    PreferenceManager.getDefaultSharedPreferences(mContext);
            String networkSelection =
                    sp.getString(PhoneBase.NETWORK_SELECTION_NAME_KEY, "");
            if (TextUtils.isEmpty(networkSelection)) {
                networkSelection =
                        sp.getString(PhoneBase.NETWORK_SELECTION_KEY, "");
            }

            if (DBG) log("updateNetworkSelection()..." + "state = " +
                    serviceState + " new network " + networkSelection);

            if (serviceState == ServiceState.STATE_OUT_OF_SERVICE
                    && !TextUtils.isEmpty(networkSelection)) {
                if (!mSelectedUnavailableNotify) {
                    showNetworkSelection(networkSelection);
                    mSelectedUnavailableNotify = true;
                }
            } else {
                if (mSelectedUnavailableNotify) {
                    cancelNetworkSelection();
                    mSelectedUnavailableNotify = false;
                }
            }
        }
    }

    /* package */ void postTransientNotification(int notifyId, CharSequence msg) {
        if (mToast != null) {
            mToast.cancel();
        }

        mToast = Toast.makeText(mContext, msg, Toast.LENGTH_LONG);
        mToast.show();
    }

    private void log(String msg) {
        Log.d(LOG_TAG, msg);
    }
}<|MERGE_RESOLUTION|>--- conflicted
+++ resolved
@@ -129,13 +129,9 @@
         mNotificationManager =
                 (NotificationManager) app.mContext.getSystemService(Context.NOTIFICATION_SERVICE);
         mStatusBarManager =
-<<<<<<< HEAD
-                (StatusBarManager) app.mContext.getSystemService(Context.STATUS_BAR_SERVICE);
-=======
                 (StatusBarManager) app.getSystemService(Context.STATUS_BAR_SERVICE);
         mPowerManager =
                 (PowerManager) app.getSystemService(Context.POWER_SERVICE);
->>>>>>> 712a4e7c
         mPhone = app.phone;  // TODO: better style to use mCM.getDefaultPhone() everywhere instead
         mCM = app.mCM;
         statusBarHelper = new StatusBarHelper();
