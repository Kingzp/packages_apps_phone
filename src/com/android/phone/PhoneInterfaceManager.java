--- conflicted
+++ resolved
@@ -137,9 +137,6 @@
 
                 case CMD_END_CALL:
                     request = (MainThreadRequest) msg.obj;
-<<<<<<< HEAD
-                    boolean hungUp = PhoneUtils.hangup(mPhone);
-=======
                     boolean hungUp = false;
                     int phoneType = mPhone.getPhoneType();
                     if (phoneType == Phone.PHONE_TYPE_CDMA) {
@@ -152,7 +149,6 @@
                     } else {
                         throw new IllegalStateException("Unexpected phone type: " + phoneType);
                     }
->>>>>>> 17509be3
                     if (DBG) log("CMD_END_CALL: " + (hungUp ? "hung up!" : "no call to hang up"));
                     request.result = hungUp;
                     // Wake up the requesting thread
