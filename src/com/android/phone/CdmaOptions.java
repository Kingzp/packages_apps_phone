/*
 * Copyright (C) 2008 The Android Open Source Project
 *
 * Licensed under the Apache License, Version 2.0 (the "License");
 * you may not use this file except in compliance with the License.
 * You may obtain a copy of the License at
 *
 *      http://www.apache.org/licenses/LICENSE-2.0
 *
 * Unless required by applicable law or agreed to in writing, software
 * distributed under the License is distributed on an "AS IS" BASIS,
 * WITHOUT WARRANTIES OR CONDITIONS OF ANY KIND, either express or implied.
 * See the License for the specific language governing permissions and
 * limitations under the License.
 */

package com.android.phone;

import android.os.SystemProperties;
import android.preference.Preference;
import android.preference.PreferenceActivity;
import android.preference.PreferenceScreen;
<<<<<<< HEAD

import com.android.internal.telephony.Phone;
=======
import android.text.TextUtils;
>>>>>>> 462b1c21

/**
 * List of CDMA Phone-specific network settings screens.
 *
 * This class should only be created for CDMA Phone
 */
public class CdmaOptions {
    private static final String LOG_TAG = "CdmaOptions";

    private CdmaSystemSelectListPreference mButtonCdmaSystemSelect;
    private CdmaSubscriptionListPreference mButtonCdmaSubscription;

    private static final String BUTTON_CDMA_SYSTEM_SELECT_KEY = "cdma_system_select_key";
    private static final String BUTTON_CDMA_SUBSCRIPTION_KEY = "cdma_subscription_key";

<<<<<<< HEAD
    private static final String BUTTON_CDMA_ROAMING_KEY = "cdma_roaming_mode_key";

    @Override
    protected void onCreate(Bundle icicle) {
        if (PhoneApp.getPhone().getPhoneType() != Phone.PHONE_TYPE_CDMA) {
            throw new RuntimeException("This should be called only for CDMA phone");
        }

        super.onCreate(icicle);

        addPreferencesFromResource(R.xml.cdma_options);
=======
    private PreferenceActivity mPrefActivity;
    private PreferenceScreen mPrefScreen;

    public CdmaOptions(PreferenceActivity prefActivity, PreferenceScreen prefScreen) {
        mPrefActivity = prefActivity;
        mPrefScreen = prefScreen;
        create();
    }

    protected void create() {
        mPrefActivity.addPreferencesFromResource(R.xml.cdma_options);

        mButtonCdmaSystemSelect = (CdmaSystemSelectListPreference)mPrefScreen
                .findPreference(BUTTON_CDMA_SYSTEM_SELECT_KEY);

        mButtonCdmaSubscription = (CdmaSubscriptionListPreference)mPrefScreen
                .findPreference(BUTTON_CDMA_SUBSCRIPTION_KEY);

        mButtonCdmaSystemSelect.setEnabled(true);
        if(deviceSupportsNvAndRuim()) {
            log("Both NV and Ruim supported, ENABLE subscription type selection");
            mButtonCdmaSubscription.setEnabled(true);
        } else {
            log("Both NV and Ruim NOT supported, REMOVE subscription type selection");
            mPrefScreen.removePreference(mPrefScreen
                                .findPreference(BUTTON_CDMA_SUBSCRIPTION_KEY));
        }
>>>>>>> 462b1c21
    }

    private boolean deviceSupportsNvAndRuim() {
        // retrieve the list of subscription types supported by device.
        String subscriptionsSupported = SystemProperties.get("ril.subscription.types");
        boolean nvSupported = false;
        boolean ruimSupported = false;

        log("deviceSupportsnvAnRum: prop=" + subscriptionsSupported);
        if (!TextUtils.isEmpty(subscriptionsSupported)) {
            // Searches through the comma-separated list for a match for "NV"
            // and "RUIM" to update nvSupported and ruimSupported.
            for (String subscriptionType : subscriptionsSupported.split(",")) {
                subscriptionType = subscriptionType.trim();
                if (subscriptionType.equalsIgnoreCase("NV")) {
                    nvSupported = true;
                }
                if (subscriptionType.equalsIgnoreCase("RUIM")) {
                    ruimSupported = true;
                }
            }
        }

        log("deviceSupportsnvAnRum: nvSupported=" + nvSupported +
                " ruimSupported=" + ruimSupported);
        return (nvSupported && ruimSupported);
    }

    public boolean preferenceTreeClick(Preference preference) {
        if (preference.getKey().equals(BUTTON_CDMA_SYSTEM_SELECT_KEY)) {
            log("preferenceTreeClick: return BUTTON_CDMA_ROAMING_KEY true");
            return true;
        }
        if (preference.getKey().equals(BUTTON_CDMA_SUBSCRIPTION_KEY)) {
            log("preferenceTreeClick: return CDMA_SUBSCRIPTION_KEY true");
            return true;
        }
        return false;
    }

    public void showDialog(Preference preference) {
        if (preference.getKey().equals(BUTTON_CDMA_SYSTEM_SELECT_KEY)) {
            mButtonCdmaSystemSelect.showDialog(null);
        } else if (preference.getKey().equals(BUTTON_CDMA_SUBSCRIPTION_KEY)) {
            mButtonCdmaSubscription.showDialog(null);
        }
    }

    protected void log(String s) {
        android.util.Log.d(LOG_TAG, s);
    }
}<|MERGE_RESOLUTION|>--- conflicted
+++ resolved
@@ -20,17 +20,10 @@
 import android.preference.Preference;
 import android.preference.PreferenceActivity;
 import android.preference.PreferenceScreen;
-<<<<<<< HEAD
-
-import com.android.internal.telephony.Phone;
-=======
 import android.text.TextUtils;
->>>>>>> 462b1c21
 
 /**
- * List of CDMA Phone-specific network settings screens.
- *
- * This class should only be created for CDMA Phone
+ * List of Phone-specific settings screens.
  */
 public class CdmaOptions {
     private static final String LOG_TAG = "CdmaOptions";
@@ -41,19 +34,6 @@
     private static final String BUTTON_CDMA_SYSTEM_SELECT_KEY = "cdma_system_select_key";
     private static final String BUTTON_CDMA_SUBSCRIPTION_KEY = "cdma_subscription_key";
 
-<<<<<<< HEAD
-    private static final String BUTTON_CDMA_ROAMING_KEY = "cdma_roaming_mode_key";
-
-    @Override
-    protected void onCreate(Bundle icicle) {
-        if (PhoneApp.getPhone().getPhoneType() != Phone.PHONE_TYPE_CDMA) {
-            throw new RuntimeException("This should be called only for CDMA phone");
-        }
-
-        super.onCreate(icicle);
-
-        addPreferencesFromResource(R.xml.cdma_options);
-=======
     private PreferenceActivity mPrefActivity;
     private PreferenceScreen mPrefScreen;
 
@@ -81,7 +61,6 @@
             mPrefScreen.removePreference(mPrefScreen
                                 .findPreference(BUTTON_CDMA_SUBSCRIPTION_KEY));
         }
->>>>>>> 462b1c21
     }
 
     private boolean deviceSupportsNvAndRuim() {
